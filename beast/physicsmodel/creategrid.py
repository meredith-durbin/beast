--- conflicted
+++ resolved
@@ -20,26 +20,14 @@
 from astropy import units
 from tqdm import tqdm
 
-<<<<<<< HEAD
 from beast.physicsmodel.stars import stellib
-from beast.physicsmodel.grid import SpectralGrid
+from beast.physicsmodelbeast.physicsmodel.grid import SpectralGrid
 from beast.physicsmodel.prior_weights_dust import PriorWeightsDust
 from beast.external.eztables import Table
-from beast.tools.pbar import Pbar
 from beast.tools.helpers import generator
 from beast.tools import helpers
 
 from beast.observationmodel.noisemodel import absflux_covmat
-=======
-from .stars import stellib
-from .grid import SpectralGrid
-from .prior_weights_dust import PriorWeightsDust
-from ..external.eztables import Table
-from ..tools.helpers import generator
-from ..tools import helpers
-
-from ..observationmodel.noisemodel import absflux_covmat
->>>>>>> 60e45748
 
 __all__ = [
     "gen_spectral_grid_from_stellib_given_points",
