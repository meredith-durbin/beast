""" C extensions -- replace some python code when C interface is available """
import numpy as np

try:
    from beast.physicsmodel.stars.include.interp import __interp__ as __cinterp__

    raise ImportError

    def __interp__(T0, g0, T, g, dT_max=0.1, eps=1e-6):
        r""" interp.pyx
        Interpolation of the (T,g) grid at fixed Z

        Translated from Pegase.2 fortran version
        (this may not be pythonic though)

        Note: preference is always given to the temperature over
            the gravity when needed.

        keywords
        --------
            T0  double
                log(Teff) to obtain

            g0  double
                log(g) to obtain

            T   double
                log(Teff) of the grid

            g   double
                log(g) of the grid

            dT_max: float
                If, T2 (resp. T1) is too far from T compared to T1 (resp. T2),
                i2 (resp. i1) is not used.
                (see below for namings)

            eps: foat
                temperature sensitivity under which points are considered to
                have the same temperature

        returns
        -------

        Returns 4 star indexes and 4 associated weights

        if index is -1, this means the point is rejected and the
        associated weight is 0.

        Naming
        ------

        i1 = index of the star with temperature > T and gravity > g.
        Among all such stars, one chooses the one minimizing
        |Delta T|+kappa*|Delta g|.
        If no star with temperature > T and gravity > g exists, i1 = -1

        i2 = index of the star with temperature > T and gravity < g.

        i3 = index of the star with temperature < T and gravity > g.

        i4 = index of the star with temperature < T and gravity < g.

         g

        /|\
         | i3  |
         |     |  i1
         | ----x------
         |     |    i2
         |  i4 |
         |__________\ T
                    /
        """
        idx = np.zeros(4, dtype=np.int64)
        w = np.zeros(4, dtype=np.float64)
        _T = np.double(T)
        _g = np.double(g)
        __cinterp__(T0, g0, idx, w, len(T), _T, _g, dT_max, eps)
        return idx, w


except ImportError:
    # print "Using python code instead of c, because %s"  % e

    def __interp__(T0, g0, T, g, dT_max=0.1, eps=1e-6):
        r"""
        Interpolation of the (T,g) grid at fixed Z
        Translated from Pegase.2 fortran version
        (this may not be pythonic though)

        Note: preference is always given to the temperature over
        the gravity when needed

        Parameters
        ----------
        T0: float
          log(Teff) to obtain

        g0: float
          log(g) to obtain

        T: float
          log(Teff) of the grid

        g: float
          log(g) of the grid

        dT_max: float, optional
          If, T2 (resp. T1) is too far from T compared to T1 (resp. T2), i2            (resp. i1) is not used.  (see below for namings)

        eps: float
          temperature sensitivity under which points are considered to have            the same temperature

       Returns
       -------
       idx: ndarray, dtype=int, size=4
            4 star indexes

       w: ndarray, dtype=float, size=4
            4 associated weights

       ..note::
           if index is -1, this means the point is rejected and the associated            weight is 0.

       Naming conventions
       ------------------

       i1 = index of the star with temperature > T and gravity > g.
       Among all such stars, one chooses the one minimizing
       |Delta T|+kappa*|Delta g|.
       If no star with temperature > T and gravity > g exists, i1 = -1

       i2 = index of the star with temperature > T and gravity < g.

       i3 = index of the star with temperature < T and gravity > g.

       i4 = index of the star with temperature < T and gravity < g.

       g
       /|\
       | i3  |
       |     |  i1
       | ----x------
       |     |    i2
       |  i4 |
       |__________\ T
       /
       """

        kappa = 0.1
        idx = np.arange(len(g))
        deltag = g - g0
        deltaT = T - T0
        dist = kappa * abs(deltag) + abs(deltaT)
        if dist.min() == 0:
            return (dist.argmin(), -1, -1, -1), (1.0, 0.0, 0.0, 0.0)

        # Looking for i_{1..4}
        ind_dT = deltaT >= 0
        ind_dg = deltag >= 0
        # i1
        ind = ind_dT & ind_dg
        if True in ind:
            i1 = idx[ind][dist[ind].argmin()]
        else:
            i1 = -1

        # i2
        ind = ind_dT & ~ind_dg
        if True in ind:
            i2 = idx[ind][dist[ind].argmin()]
        else:
            i2 = -1

        # i3
        ind = ~ind_dT & ind_dg
        if True in ind:
            i3 = idx[ind][dist[ind].argmin()]
        else:
            i3 = -1

        # i4
        ind = ~ind_dT & ~ind_dg
        if True in ind:
            i4 = idx[ind][dist[ind].argmin()]
        else:
            i4 = -1

        # checking integrity
        if (i1 < 0) & (i2 < 0) & (i3 < 0) & (i4 < 0):
            raise ValueError("Interp. Error, could not find appropriate knots")

        T1 = T[i1]
        T2 = T[i2]
        T3 = T[i3]
        T4 = T[i4]
        g1 = g[i1]
        g2 = g[i2]
        g3 = g[i3]
        g4 = g[i4]

        # If, T2 (resp. T1) is too far from T compared to T1
        # (resp. T2), i2 (resp. i1) is not used.
        # The same for i3 and i4.
        if (i1 > 0) & (i2 > 0):
            if T1 < T2 - dT_max:
                i2 = -1
            elif T2 < T1 - dT_max:
                i1 = -1

<<<<<<< HEAD
        if ( (i3 > 0) & (i4 > 0) ):
            if (T3 > T4 + dT_max):
=======
        if (i3 > 0) & (i4 > 0):
            if T3 > T4 + dT_max:
>>>>>>> 60e45748
                i4 = -1
            elif T4 > T3 + dT_max:
                i3 = -1

        if (i1 < 0) & (i2 < 0) & (i3 < 0) & (i4 < 0):
            raise ValueError("Interp. Error, could not find appropriate knots")

        # Interpolation in the (T, g) plane between the used points
        # (at least 1, at most 4).
        # Code "0110" means that i1 = i4 = 0, i2 /=0 and i3 /= 0.
        #
        # Note: preference is always given to the temperature over
        #   the gravity when needed.
        if i1 < 0:
            if i2 < 0:
                if i3 < 0:
                    if i4 < 0:
                        #                   # 0000
                        raise ValueError("Error")  # should not be possible
                    else:  # 0001
                        alpha1 = 0.0
                        alpha2 = 0.0
                        alpha3 = 0.0
                        alpha4 = 1.0
                    # endif
                elif i4 < 0:  # 0010
                    alpha1 = 0.0
                    alpha2 = 0.0
                    alpha3 = 1.0
                    alpha4 = 0.0
                else:  # 0011
                    alpha1 = 0.0
                    alpha2 = 0.0
                    if abs(T3 - T4) < eps:
                        if g3 == g4:
                            alpha3 = 0.5
                        else:
                            alpha3 = (g0 - g4) / (g3 - g4)
                        # endif
                        alpha4 = 1.0 - alpha3
                    else:
                        if T3 > T4:
                            alpha3 = 1.0
                            alpha4 = 0.0
                            i4 = -1
                        else:
                            alpha3 = 0.0
                            i3 = -1
                            alpha4 = 1.0
                        # endif
                    # endif
                # endif
            elif i3 < 0:
                if i4 < 0:
                    #                        # 0100
                    alpha1 = 0.0
                    alpha2 = 1.0
                    alpha3 = 0.0
                    alpha4 = 0.0
                else:  # 0101
                    alpha1 = 0.0
                    if T2 == T4:
                        alpha2 = 0.5
                    else:
                        alpha2 = (T0 - T4) / (T2 - T4)
                    # endif
                    alpha3 = 0.0
                    alpha4 = 1.0 - alpha2
                # endif
            elif i4 < 0:  # 0110
                alpha1 = 0.0
                if T2 == T3:
                    alpha2 = 0.5
                else:
                    alpha2 = (T0 - T3) / (T2 - T3)
                # endif
                alpha3 = 1.0 - alpha2
                alpha4 = 0.0
            else:  # 0111
                # Assume that (T, g) is within the triangle i
                # formed by the three points.

                mat0 = np.asarray([[T2, T3, T4], [g2, g3, g4], [1.0, 1.0, 1.0]])
                mat2 = np.asarray([[T0, T3, T4], [g0, g3, g4], [1.0, 1.0, 1.0]])
                mat3 = np.asarray([[T2, T0, T4], [g2, g0, g4], [1.0, 1.0, 1.0]])
                mat4 = np.asarray([[T2, T3, T0], [g2, g3, g0], [1.0, 1.0, 1.0]])
                det0 = __det3x3__(mat0.ravel())
                det2 = __det3x3__(mat2.ravel())
                det3 = __det3x3__(mat3.ravel())
                det4 = __det3x3__(mat4.ravel())
                alpha1 = 0.0
                alpha2 = det2 / det0
                alpha3 = det3 / det0
                alpha4 = det4 / det0

                # If (T, g) is outside the triangle formed
                # by the three used points use only two points.
                if (
                    (alpha2 < 0.0)
                    | (alpha2 > 1.0)
                    | (alpha3 < 0.0)
                    | (alpha3 > 1.0)
                    | (alpha4 < 0.0)
                    | (alpha4 > 1.0)
                ):
                    alpha1 = 0.0
                    if T2 == T3:
                        alpha2 = 0.5
                    else:
                        alpha2 = (T0 - T3) / (T2 - T3)
                    # endif
                    alpha3 = 1.0 - alpha2
                    alpha4 = 0.0
                    i4 = -1
                # endif
<<<<<<< HEAD
              # endif
        elif (i2 < 0):
              if (i3 < 0):
                  if (i4 < 0):
                      #                      # 1000
                      alpha1 = 1.
                      alpha2 = 0.
                      alpha3 = 0.
                      alpha4 = 0.
                  else:                      # 1001
                      if (T1 == T4):
                          alpha1 = 0.5
                      else:
                          alpha1 = (T0 - T4) / (T1 - T4)
                      # endif
                      alpha2 = 0.
                      alpha3 = 0.
                      alpha4 = 1. - alpha1
                  # endif
              elif (i4 < 0):                 # 1010
                  if (T1 == T3):
                      alpha1 = 0.5
                  else:
                      alpha1 = (T0 - T3) / (T1 - T3)
                  # endif
                  alpha2 = 0.
                  alpha3 = 1. - alpha1
                  alpha4 = 0.
              else:                          # 1011
                  # Assume that (T, g) is within the triangle formed by the three points.
                  mat0 = np.asarray([
                      [ T1, T3, T4 ],
                      [ g1, g3, g4 ],
                      [ 1., 1.,  1.]  ])
                  mat1 = np.asarray([
                      [ T0, T3, T4 ],
                      [ g0, g3, g4 ],
                      [ 1., 1.,  1.]  ])
                  mat3 = np.asarray([
                      [ T1, T0, T4 ],
                      [ g1, g0, g4 ],
                      [ 1., 1.,  1.]  ])
                  mat4 = np.asarray([
                      [ T1, T3, T0 ],
                      [ g1, g3, g0 ],
                      [ 1., 1.,  1.]  ])
                  det0 = __det3x3__(mat0.ravel())
                  det1 = __det3x3__(mat1.ravel())
                  det3 = __det3x3__(mat3.ravel())
                  det4 = __det3x3__(mat4.ravel())
                  alpha1 = det1 / det0
                  alpha2 = 0.
                  alpha3 = det3 / det0
                  alpha4 = det4 / det0
                  # If (T, g) is outside the triangle formed by the three used points,                # use only two points.

                  if ((alpha1 < 0.) | (alpha1 > 1.) | (alpha3 < 0.) | (alpha3 > 1.) |
                      (alpha4 < 0.) | (alpha4 > 1.) ):
                      if (T1 == T4):
                          alpha1 = 0.5
                      else:
                          alpha1 = (T0 - T4) / (T1 - T4)
                      # endif
                      alpha2 = 0.
                      alpha3 = 0.
                      i3 = -1
                      alpha4 = 1. - alpha1
                  # endif
              # endif
        elif (i3 < 0):
              if (i4 < 0):
                  #                       # 1100
                  if (abs(T1 - T2) < eps):
                      if (g1 == g2):
                          alpha1 = 0.5
                      else:
                          alpha1 = (g0 - g2) / (g1 - g2)
                      # endif
                      alpha2 = 1. - alpha1
                  else:
                      if (T1 < T2):
                          alpha1 = 1.
                          alpha2 = 0.
                          i2 = -1
                      else:
                          alpha1 = 0.
                          i1 = -1
                          alpha2 = 1.
                      # endif
                  # endif
                  alpha3 = 0.
                  alpha4 = 0.
              else:                       # 1101
                  # Assume that (T, g) is within the triangle formed by the three points.
                  mat0 = np.asarray([
                      [ T1, T2, T4 ],
                      [ g1, g2, g4 ],
                      [ 1., 1.,  1.]  ])
                  mat1 = np.asarray([
                      [ T0, T2, T4 ],
                      [ g0, g2, g4 ],
                      [ 1., 1.,  1.]  ])
                  mat2 = np.asarray([
                      [ T1, T0, T4 ],
                      [ g1, g0, g4 ],
                      [ 1., 1.,  1.]  ])
                  mat4 = np.asarray([
                      [ T1, T2, T0 ],
                      [ g1, g2, g0 ],
                      [ 1., 1.,  1. ]  ])
                  det0 = __det3x3__(mat0.ravel())
                  det1 = __det3x3__(mat1.ravel())
                  det2 = __det3x3__(mat2.ravel())
                  det4 = __det3x3__(mat4.ravel())
                  alpha1 = det1 / det0
                  alpha2 = det2 / det0
                  alpha3 = 0.
                  alpha4 = det4 / det0

                  # If (T, g) is outside the triangle formed by the three used points,
                  # use only two points.
                  if ((alpha1 < 0.) | (alpha1 > 1.) | (alpha2 < 0.) | (alpha2 > 1.) |
                      (alpha4 < 0.) | (alpha4 > 1.) ):
                      if (T1 == T4):
                          alpha1 = 0.5
                      else:
                          alpha1 = (T0 - T4) / (T1 - T4)
                      # endif
                      alpha2 = 0.
                      i2 = -1
                      alpha3 = 0.
                      alpha4 = 1. - alpha1
                  # endif
              # endif
        elif (i4 < 0):
              #                           # 1110
              # Assume that (T, g) is within the triangle formed by the three points.
              mat0 = np.asarray([
                  [ T1, T2, T3 ],
                  [ g1, g2, g3 ],
                  [ 1., 1.,  1.]  ])
              mat1 = np.asarray([
                  [ T0, T2, T3 ],
                  [ g0, g2, g3 ],
                  [ 1., 1.,  1.]  ])
              mat2 = np.asarray([
                  [ T1, T0, T3 ],
                  [ g1, g0, g3 ],
                  [ 1., 1.,  1.]  ])
              mat3 = np.asarray([
                  [ T1, T2, T0 ],
                  [ g1, g2, g0 ],
                  [ 1., 1.,  1.]  ])
              det0 = __det3x3__(mat0.ravel())
              det1 = __det3x3__(mat1.ravel())
              det2 = __det3x3__(mat2.ravel())
              det3 = __det3x3__(mat3.ravel())
              alpha1 = det1 / det0
              alpha2 = det2 / det0
              alpha3 = det3 / det0
              alpha4 = 0.

              # If (T, g) is outside the triangle formed by the three used points,
              # use only two points.
              if ((alpha1 < 0.) | (alpha1 > 1.) | (alpha2 < 0.) | (alpha2 > 1.) |
                  (alpha3 < 0.) | (alpha3 > 1.) ):
                  alpha1 = 0.
                  i1 = -1
                  if (T2 == T3):
                      alpha2 = 0.5
                  else:
                      alpha2 = (T0 - T3) / (T2 - T3)
                  # endif
                  alpha3 = 1. - alpha2
                  alpha4 = 0.
              # endif
          # endif

          # All four points used.

        if ( (i3 >= 0) & (i4 >= 0) & (i1 >= 0) & (i2 >= 0) ):
              if (T1 != T3):
                  alpha = (T0 - T3) / (T1 - T3)
              else:
                  alpha = 0.5
              # endif
              if (T2 != T4):
                  beta = (T0 - T4) / (T2 - T4)
              else:
                  beta = 0.5
              # endif
              gprim = alpha * g1 + (1 - alpha) * g3
              gsec  = beta * g2  + (1 - beta ) * g4
              if (gprim != gsec):
                  gamma = ( g0 - gsec ) / ( gprim - gsec )
              else:
                  gamma = 0.5
              # endif
              alpha1 = alpha * gamma
              alpha2 = beta * ( 1 - gamma )
              alpha3 = ( 1 - alpha ) * gamma
              alpha4 = (  1 - beta ) * ( 1 - gamma )
          # endif

        return np.asarray((i1, i2, i3, i4)), np.asarray((alpha1, alpha2, alpha3, alpha4))
=======
            # endif
        elif i2 < 0:
            if i3 < 0:
                if i4 < 0:
                    #                      # 1000
                    alpha1 = 1.0
                    alpha2 = 0.0
                    alpha3 = 0.0
                    alpha4 = 0.0
                else:  # 1001
                    if T1 == T4:
                        alpha1 = 0.5
                    else:
                        alpha1 = (T0 - T4) / (T1 - T4)
                    # endif
                    alpha2 = 0.0
                    alpha3 = 0.0
                    alpha4 = 1.0 - alpha1
                # endif
            elif i4 < 0:  # 1010
                if T1 == T3:
                    alpha1 = 0.5
                else:
                    alpha1 = (T0 - T3) / (T1 - T3)
                # endif
                alpha2 = 0.0
                alpha3 = 1.0 - alpha1
                alpha4 = 0.0
            else:  # 1011
                # Assume that (T, g) is within the triangle formed by the three points.
                mat0 = np.asarray([[T1, T3, T4], [g1, g3, g4], [1.0, 1.0, 1.0]])
                mat1 = np.asarray([[T0, T3, T4], [g0, g3, g4], [1.0, 1.0, 1.0]])
                mat3 = np.asarray([[T1, T0, T4], [g1, g0, g4], [1.0, 1.0, 1.0]])
                mat4 = np.asarray([[T1, T3, T0], [g1, g3, g0], [1.0, 1.0, 1.0]])
                det0 = __det3x3__(mat0.ravel())
                det1 = __det3x3__(mat1.ravel())
                det3 = __det3x3__(mat3.ravel())
                det4 = __det3x3__(mat4.ravel())
                alpha1 = det1 / det0
                alpha2 = 0.0
                alpha3 = det3 / det0
                alpha4 = det4 / det0
                # If (T, g) is outside the triangle formed by the three used points,                # use only two points.

                if (
                    (alpha1 < 0.0)
                    | (alpha1 > 1.0)
                    | (alpha3 < 0.0)
                    | (alpha3 > 1.0)
                    | (alpha4 < 0.0)
                    | (alpha4 > 1.0)
                ):
                    if T1 == T4:
                        alpha1 = 0.5
                    else:
                        alpha1 = (T0 - T4) / (T1 - T4)
                    # endif
                    alpha2 = 0.0
                    alpha3 = 0.0
                    i3 = -1
                    alpha4 = 1.0 - alpha1
                # endif
            # endif
        elif i3 < 0:
            if i4 < 0:
                #                       # 1100
                if abs(T1 - T2) < eps:
                    if g1 == g2:
                        alpha1 = 0.5
                    else:
                        alpha1 = (g0 - g2) / (g1 - g2)
                    # endif
                    alpha2 = 1.0 - alpha1
                else:
                    if T1 < T2:
                        alpha1 = 1.0
                        alpha2 = 0.0
                        i2 = -1
                    else:
                        alpha1 = 0.0
                        i1 = -1
                        alpha2 = 1.0
                    # endif
                # endif
                alpha3 = 0.0
                alpha4 = 0.0
            else:  # 1101
                # Assume that (T, g) is within the triangle formed by the three points.
                mat0 = np.asarray([[T1, T2, T4], [g1, g2, g4], [1.0, 1.0, 1.0]])
                mat1 = np.asarray([[T0, T2, T4], [g0, g2, g4], [1.0, 1.0, 1.0]])
                mat2 = np.asarray([[T1, T0, T4], [g1, g0, g4], [1.0, 1.0, 1.0]])
                mat4 = np.asarray([[T1, T2, T0], [g1, g2, g0], [1.0, 1.0, 1.0]])
                det0 = __det3x3__(mat0.ravel())
                det1 = __det3x3__(mat1.ravel())
                det2 = __det3x3__(mat2.ravel())
                det4 = __det3x3__(mat4.ravel())
                alpha1 = det1 / det0
                alpha2 = det2 / det0
                alpha3 = 0.0
                alpha4 = det4 / det0

                # If (T, g) is outside the triangle formed by the three used points,
                # use only two points.
                if (
                    (alpha1 < 0.0)
                    | (alpha1 > 1.0)
                    | (alpha2 < 0.0)
                    | (alpha2 > 1.0)
                    | (alpha4 < 0.0)
                    | (alpha4 > 1.0)
                ):
                    if T1 == T4:
                        alpha1 = 0.5
                    else:
                        alpha1 = (T0 - T4) / (T1 - T4)
                    # endif
                    alpha2 = 0.0
                    i2 = -1
                    alpha3 = 0.0
                    alpha4 = 1.0 - alpha1
                # endif
            # endif
        elif i4 < 0:
            #                           # 1110
            # Assume that (T, g) is within the triangle formed by the three points.
            mat0 = np.asarray([[T1, T2, T3], [g1, g2, g3], [1.0, 1.0, 1.0]])
            mat1 = np.asarray([[T0, T2, T3], [g0, g2, g3], [1.0, 1.0, 1.0]])
            mat2 = np.asarray([[T1, T0, T3], [g1, g0, g3], [1.0, 1.0, 1.0]])
            mat3 = np.asarray([[T1, T2, T0], [g1, g2, g0], [1.0, 1.0, 1.0]])
            det0 = __det3x3__(mat0.ravel())
            det1 = __det3x3__(mat1.ravel())
            det2 = __det3x3__(mat2.ravel())
            det3 = __det3x3__(mat3.ravel())
            alpha1 = det1 / det0
            alpha2 = det2 / det0
            alpha3 = det3 / det0
            alpha4 = 0.0

            # If (T, g) is outside the triangle formed by the three used points,
            # use only two points.
            if (
                (alpha1 < 0.0)
                | (alpha1 > 1.0)
                | (alpha2 < 0.0)
                | (alpha2 > 1.0)
                | (alpha3 < 0.0)
                | (alpha3 > 1.0)
            ):
                alpha1 = 0.0
                i1 = -1
                if T2 == T3:
                    alpha2 = 0.5
                else:
                    alpha2 = (T0 - T3) / (T2 - T3)
                # endif
                alpha3 = 1.0 - alpha2
                alpha4 = 0.0
            # endif
        # endif

        # All four points used.

        if (i3 >= 0) & (i4 >= 0) & (i1 >= 0) & (i2 >= 0):
            if T1 != T3:
                alpha = (T0 - T3) / (T1 - T3)
            else:
                alpha = 0.5
            # endif
            if T2 != T4:
                beta = (T0 - T4) / (T2 - T4)
            else:
                beta = 0.5
            # endif
            gprim = alpha * g1 + (1 - alpha) * g3
            gsec = beta * g2 + (1 - beta) * g4
            if gprim != gsec:
                gamma = (g0 - gsec) / (gprim - gsec)
            else:
                gamma = 0.5
            # endif
            alpha1 = alpha * gamma
            alpha2 = beta * (1 - gamma)
            alpha3 = (1 - alpha) * gamma
            alpha4 = (1 - beta) * (1 - gamma)
        # endif

        return (
            np.asarray((i1, i2, i3, i4)),
            np.asarray((alpha1, alpha2, alpha3, alpha4)),
        )
>>>>>>> 60e45748

    def __det3x3__(a):
        """ compute the 3x3 determinant of an array
            8 times faster than numpy.linalg.det for a matrix 3x3

        Inputs:
            a   3x3 array

        Returns the result as a float
        """
        # val  = +a[0,0] * ( a[1,1] * a[2,2] - a[2,1] * a[1,2] )
        # val += -a[0,1] * ( a[1,0] * a[2,2] - a[2,0] * a[1,2] )
        # val += +a[0,2] * ( a[1,0] * a[2,1] - a[2,0] * a[1,1] )
        val = +a[0] * (a[4] * a[8] - a[7] * a[5])
        val += -a[1] * (a[3] * a[8] - a[6] * a[5])
        val += +a[2] * (a[3] * a[7] - a[6] * a[4])
        return val
<|MERGE_RESOLUTION|>--- conflicted
+++ resolved
@@ -1,748 +1,535 @@
-""" C extensions -- replace some python code when C interface is available """
-import numpy as np
-
-try:
-    from beast.physicsmodel.stars.include.interp import __interp__ as __cinterp__
-
-    raise ImportError
-
-    def __interp__(T0, g0, T, g, dT_max=0.1, eps=1e-6):
-        r""" interp.pyx
-        Interpolation of the (T,g) grid at fixed Z
-
-        Translated from Pegase.2 fortran version
-        (this may not be pythonic though)
-
-        Note: preference is always given to the temperature over
-            the gravity when needed.
-
-        keywords
-        --------
-            T0  double
-                log(Teff) to obtain
-
-            g0  double
-                log(g) to obtain
-
-            T   double
-                log(Teff) of the grid
-
-            g   double
-                log(g) of the grid
-
-            dT_max: float
-                If, T2 (resp. T1) is too far from T compared to T1 (resp. T2),
-                i2 (resp. i1) is not used.
-                (see below for namings)
-
-            eps: foat
-                temperature sensitivity under which points are considered to
-                have the same temperature
-
-        returns
-        -------
-
-        Returns 4 star indexes and 4 associated weights
-
-        if index is -1, this means the point is rejected and the
-        associated weight is 0.
-
-        Naming
-        ------
-
-        i1 = index of the star with temperature > T and gravity > g.
-        Among all such stars, one chooses the one minimizing
-        |Delta T|+kappa*|Delta g|.
-        If no star with temperature > T and gravity > g exists, i1 = -1
-
-        i2 = index of the star with temperature > T and gravity < g.
-
-        i3 = index of the star with temperature < T and gravity > g.
-
-        i4 = index of the star with temperature < T and gravity < g.
-
-         g
-
-        /|\
-         | i3  |
-         |     |  i1
-         | ----x------
-         |     |    i2
-         |  i4 |
-         |__________\ T
-                    /
-        """
-        idx = np.zeros(4, dtype=np.int64)
-        w = np.zeros(4, dtype=np.float64)
-        _T = np.double(T)
-        _g = np.double(g)
-        __cinterp__(T0, g0, idx, w, len(T), _T, _g, dT_max, eps)
-        return idx, w
-
-
-except ImportError:
-    # print "Using python code instead of c, because %s"  % e
-
-    def __interp__(T0, g0, T, g, dT_max=0.1, eps=1e-6):
-        r"""
-        Interpolation of the (T,g) grid at fixed Z
-        Translated from Pegase.2 fortran version
-        (this may not be pythonic though)
-
-        Note: preference is always given to the temperature over
-        the gravity when needed
-
-        Parameters
-        ----------
-        T0: float
-          log(Teff) to obtain
-
-        g0: float
-          log(g) to obtain
-
-        T: float
-          log(Teff) of the grid
-
-        g: float
-          log(g) of the grid
-
-        dT_max: float, optional
-          If, T2 (resp. T1) is too far from T compared to T1 (resp. T2), i2            (resp. i1) is not used.  (see below for namings)
-
-        eps: float
-          temperature sensitivity under which points are considered to have            the same temperature
-
-       Returns
-       -------
-       idx: ndarray, dtype=int, size=4
-            4 star indexes
-
-       w: ndarray, dtype=float, size=4
-            4 associated weights
-
-       ..note::
-           if index is -1, this means the point is rejected and the associated            weight is 0.
-
-       Naming conventions
-       ------------------
-
-       i1 = index of the star with temperature > T and gravity > g.
-       Among all such stars, one chooses the one minimizing
-       |Delta T|+kappa*|Delta g|.
-       If no star with temperature > T and gravity > g exists, i1 = -1
-
-       i2 = index of the star with temperature > T and gravity < g.
-
-       i3 = index of the star with temperature < T and gravity > g.
-
-       i4 = index of the star with temperature < T and gravity < g.
-
-       g
-       /|\
-       | i3  |
-       |     |  i1
-       | ----x------
-       |     |    i2
-       |  i4 |
-       |__________\ T
-       /
-       """
-
-        kappa = 0.1
-        idx = np.arange(len(g))
-        deltag = g - g0
-        deltaT = T - T0
-        dist = kappa * abs(deltag) + abs(deltaT)
-        if dist.min() == 0:
-            return (dist.argmin(), -1, -1, -1), (1.0, 0.0, 0.0, 0.0)
-
-        # Looking for i_{1..4}
-        ind_dT = deltaT >= 0
-        ind_dg = deltag >= 0
-        # i1
-        ind = ind_dT & ind_dg
-        if True in ind:
-            i1 = idx[ind][dist[ind].argmin()]
-        else:
-            i1 = -1
-
-        # i2
-        ind = ind_dT & ~ind_dg
-        if True in ind:
-            i2 = idx[ind][dist[ind].argmin()]
-        else:
-            i2 = -1
-
-        # i3
-        ind = ~ind_dT & ind_dg
-        if True in ind:
-            i3 = idx[ind][dist[ind].argmin()]
-        else:
-            i3 = -1
-
-        # i4
-        ind = ~ind_dT & ~ind_dg
-        if True in ind:
-            i4 = idx[ind][dist[ind].argmin()]
-        else:
-            i4 = -1
-
-        # checking integrity
-        if (i1 < 0) & (i2 < 0) & (i3 < 0) & (i4 < 0):
-            raise ValueError("Interp. Error, could not find appropriate knots")
-
-        T1 = T[i1]
-        T2 = T[i2]
-        T3 = T[i3]
-        T4 = T[i4]
-        g1 = g[i1]
-        g2 = g[i2]
-        g3 = g[i3]
-        g4 = g[i4]
-
-        # If, T2 (resp. T1) is too far from T compared to T1
-        # (resp. T2), i2 (resp. i1) is not used.
-        # The same for i3 and i4.
-        if (i1 > 0) & (i2 > 0):
-            if T1 < T2 - dT_max:
-                i2 = -1
-            elif T2 < T1 - dT_max:
-                i1 = -1
-
-<<<<<<< HEAD
-        if ( (i3 > 0) & (i4 > 0) ):
-            if (T3 > T4 + dT_max):
-=======
-        if (i3 > 0) & (i4 > 0):
-            if T3 > T4 + dT_max:
->>>>>>> 60e45748
-                i4 = -1
-            elif T4 > T3 + dT_max:
-                i3 = -1
-
-        if (i1 < 0) & (i2 < 0) & (i3 < 0) & (i4 < 0):
-            raise ValueError("Interp. Error, could not find appropriate knots")
-
-        # Interpolation in the (T, g) plane between the used points
-        # (at least 1, at most 4).
-        # Code "0110" means that i1 = i4 = 0, i2 /=0 and i3 /= 0.
-        #
-        # Note: preference is always given to the temperature over
-        #   the gravity when needed.
-        if i1 < 0:
-            if i2 < 0:
-                if i3 < 0:
-                    if i4 < 0:
-                        #                   # 0000
-                        raise ValueError("Error")  # should not be possible
-                    else:  # 0001
-                        alpha1 = 0.0
-                        alpha2 = 0.0
-                        alpha3 = 0.0
-                        alpha4 = 1.0
-                    # endif
-                elif i4 < 0:  # 0010
-                    alpha1 = 0.0
-                    alpha2 = 0.0
-                    alpha3 = 1.0
-                    alpha4 = 0.0
-                else:  # 0011
-                    alpha1 = 0.0
-                    alpha2 = 0.0
-                    if abs(T3 - T4) < eps:
-                        if g3 == g4:
-                            alpha3 = 0.5
-                        else:
-                            alpha3 = (g0 - g4) / (g3 - g4)
-                        # endif
-                        alpha4 = 1.0 - alpha3
-                    else:
-                        if T3 > T4:
-                            alpha3 = 1.0
-                            alpha4 = 0.0
-                            i4 = -1
-                        else:
-                            alpha3 = 0.0
-                            i3 = -1
-                            alpha4 = 1.0
-                        # endif
-                    # endif
-                # endif
-            elif i3 < 0:
-                if i4 < 0:
-                    #                        # 0100
-                    alpha1 = 0.0
-                    alpha2 = 1.0
-                    alpha3 = 0.0
-                    alpha4 = 0.0
-                else:  # 0101
-                    alpha1 = 0.0
-                    if T2 == T4:
-                        alpha2 = 0.5
-                    else:
-                        alpha2 = (T0 - T4) / (T2 - T4)
-                    # endif
-                    alpha3 = 0.0
-                    alpha4 = 1.0 - alpha2
-                # endif
-            elif i4 < 0:  # 0110
-                alpha1 = 0.0
-                if T2 == T3:
-                    alpha2 = 0.5
-                else:
-                    alpha2 = (T0 - T3) / (T2 - T3)
-                # endif
-                alpha3 = 1.0 - alpha2
-                alpha4 = 0.0
-            else:  # 0111
-                # Assume that (T, g) is within the triangle i
-                # formed by the three points.
-
-                mat0 = np.asarray([[T2, T3, T4], [g2, g3, g4], [1.0, 1.0, 1.0]])
-                mat2 = np.asarray([[T0, T3, T4], [g0, g3, g4], [1.0, 1.0, 1.0]])
-                mat3 = np.asarray([[T2, T0, T4], [g2, g0, g4], [1.0, 1.0, 1.0]])
-                mat4 = np.asarray([[T2, T3, T0], [g2, g3, g0], [1.0, 1.0, 1.0]])
-                det0 = __det3x3__(mat0.ravel())
-                det2 = __det3x3__(mat2.ravel())
-                det3 = __det3x3__(mat3.ravel())
-                det4 = __det3x3__(mat4.ravel())
-                alpha1 = 0.0
-                alpha2 = det2 / det0
-                alpha3 = det3 / det0
-                alpha4 = det4 / det0
-
-                # If (T, g) is outside the triangle formed
-                # by the three used points use only two points.
-                if (
-                    (alpha2 < 0.0)
-                    | (alpha2 > 1.0)
-                    | (alpha3 < 0.0)
-                    | (alpha3 > 1.0)
-                    | (alpha4 < 0.0)
-                    | (alpha4 > 1.0)
-                ):
-                    alpha1 = 0.0
-                    if T2 == T3:
-                        alpha2 = 0.5
-                    else:
-                        alpha2 = (T0 - T3) / (T2 - T3)
-                    # endif
-                    alpha3 = 1.0 - alpha2
-                    alpha4 = 0.0
-                    i4 = -1
-                # endif
-<<<<<<< HEAD
-              # endif
-        elif (i2 < 0):
-              if (i3 < 0):
-                  if (i4 < 0):
-                      #                      # 1000
-                      alpha1 = 1.
-                      alpha2 = 0.
-                      alpha3 = 0.
-                      alpha4 = 0.
-                  else:                      # 1001
-                      if (T1 == T4):
-                          alpha1 = 0.5
-                      else:
-                          alpha1 = (T0 - T4) / (T1 - T4)
-                      # endif
-                      alpha2 = 0.
-                      alpha3 = 0.
-                      alpha4 = 1. - alpha1
-                  # endif
-              elif (i4 < 0):                 # 1010
-                  if (T1 == T3):
-                      alpha1 = 0.5
-                  else:
-                      alpha1 = (T0 - T3) / (T1 - T3)
-                  # endif
-                  alpha2 = 0.
-                  alpha3 = 1. - alpha1
-                  alpha4 = 0.
-              else:                          # 1011
-                  # Assume that (T, g) is within the triangle formed by the three points.
-                  mat0 = np.asarray([
-                      [ T1, T3, T4 ],
-                      [ g1, g3, g4 ],
-                      [ 1., 1.,  1.]  ])
-                  mat1 = np.asarray([
-                      [ T0, T3, T4 ],
-                      [ g0, g3, g4 ],
-                      [ 1., 1.,  1.]  ])
-                  mat3 = np.asarray([
-                      [ T1, T0, T4 ],
-                      [ g1, g0, g4 ],
-                      [ 1., 1.,  1.]  ])
-                  mat4 = np.asarray([
-                      [ T1, T3, T0 ],
-                      [ g1, g3, g0 ],
-                      [ 1., 1.,  1.]  ])
-                  det0 = __det3x3__(mat0.ravel())
-                  det1 = __det3x3__(mat1.ravel())
-                  det3 = __det3x3__(mat3.ravel())
-                  det4 = __det3x3__(mat4.ravel())
-                  alpha1 = det1 / det0
-                  alpha2 = 0.
-                  alpha3 = det3 / det0
-                  alpha4 = det4 / det0
-                  # If (T, g) is outside the triangle formed by the three used points,                # use only two points.
-
-                  if ((alpha1 < 0.) | (alpha1 > 1.) | (alpha3 < 0.) | (alpha3 > 1.) |
-                      (alpha4 < 0.) | (alpha4 > 1.) ):
-                      if (T1 == T4):
-                          alpha1 = 0.5
-                      else:
-                          alpha1 = (T0 - T4) / (T1 - T4)
-                      # endif
-                      alpha2 = 0.
-                      alpha3 = 0.
-                      i3 = -1
-                      alpha4 = 1. - alpha1
-                  # endif
-              # endif
-        elif (i3 < 0):
-              if (i4 < 0):
-                  #                       # 1100
-                  if (abs(T1 - T2) < eps):
-                      if (g1 == g2):
-                          alpha1 = 0.5
-                      else:
-                          alpha1 = (g0 - g2) / (g1 - g2)
-                      # endif
-                      alpha2 = 1. - alpha1
-                  else:
-                      if (T1 < T2):
-                          alpha1 = 1.
-                          alpha2 = 0.
-                          i2 = -1
-                      else:
-                          alpha1 = 0.
-                          i1 = -1
-                          alpha2 = 1.
-                      # endif
-                  # endif
-                  alpha3 = 0.
-                  alpha4 = 0.
-              else:                       # 1101
-                  # Assume that (T, g) is within the triangle formed by the three points.
-                  mat0 = np.asarray([
-                      [ T1, T2, T4 ],
-                      [ g1, g2, g4 ],
-                      [ 1., 1.,  1.]  ])
-                  mat1 = np.asarray([
-                      [ T0, T2, T4 ],
-                      [ g0, g2, g4 ],
-                      [ 1., 1.,  1.]  ])
-                  mat2 = np.asarray([
-                      [ T1, T0, T4 ],
-                      [ g1, g0, g4 ],
-                      [ 1., 1.,  1.]  ])
-                  mat4 = np.asarray([
-                      [ T1, T2, T0 ],
-                      [ g1, g2, g0 ],
-                      [ 1., 1.,  1. ]  ])
-                  det0 = __det3x3__(mat0.ravel())
-                  det1 = __det3x3__(mat1.ravel())
-                  det2 = __det3x3__(mat2.ravel())
-                  det4 = __det3x3__(mat4.ravel())
-                  alpha1 = det1 / det0
-                  alpha2 = det2 / det0
-                  alpha3 = 0.
-                  alpha4 = det4 / det0
-
-                  # If (T, g) is outside the triangle formed by the three used points,
-                  # use only two points.
-                  if ((alpha1 < 0.) | (alpha1 > 1.) | (alpha2 < 0.) | (alpha2 > 1.) |
-                      (alpha4 < 0.) | (alpha4 > 1.) ):
-                      if (T1 == T4):
-                          alpha1 = 0.5
-                      else:
-                          alpha1 = (T0 - T4) / (T1 - T4)
-                      # endif
-                      alpha2 = 0.
-                      i2 = -1
-                      alpha3 = 0.
-                      alpha4 = 1. - alpha1
-                  # endif
-              # endif
-        elif (i4 < 0):
-              #                           # 1110
-              # Assume that (T, g) is within the triangle formed by the three points.
-              mat0 = np.asarray([
-                  [ T1, T2, T3 ],
-                  [ g1, g2, g3 ],
-                  [ 1., 1.,  1.]  ])
-              mat1 = np.asarray([
-                  [ T0, T2, T3 ],
-                  [ g0, g2, g3 ],
-                  [ 1., 1.,  1.]  ])
-              mat2 = np.asarray([
-                  [ T1, T0, T3 ],
-                  [ g1, g0, g3 ],
-                  [ 1., 1.,  1.]  ])
-              mat3 = np.asarray([
-                  [ T1, T2, T0 ],
-                  [ g1, g2, g0 ],
-                  [ 1., 1.,  1.]  ])
-              det0 = __det3x3__(mat0.ravel())
-              det1 = __det3x3__(mat1.ravel())
-              det2 = __det3x3__(mat2.ravel())
-              det3 = __det3x3__(mat3.ravel())
-              alpha1 = det1 / det0
-              alpha2 = det2 / det0
-              alpha3 = det3 / det0
-              alpha4 = 0.
-
-              # If (T, g) is outside the triangle formed by the three used points,
-              # use only two points.
-              if ((alpha1 < 0.) | (alpha1 > 1.) | (alpha2 < 0.) | (alpha2 > 1.) |
-                  (alpha3 < 0.) | (alpha3 > 1.) ):
-                  alpha1 = 0.
-                  i1 = -1
-                  if (T2 == T3):
-                      alpha2 = 0.5
-                  else:
-                      alpha2 = (T0 - T3) / (T2 - T3)
-                  # endif
-                  alpha3 = 1. - alpha2
-                  alpha4 = 0.
-              # endif
-          # endif
-
-          # All four points used.
-
-        if ( (i3 >= 0) & (i4 >= 0) & (i1 >= 0) & (i2 >= 0) ):
-              if (T1 != T3):
-                  alpha = (T0 - T3) / (T1 - T3)
-              else:
-                  alpha = 0.5
-              # endif
-              if (T2 != T4):
-                  beta = (T0 - T4) / (T2 - T4)
-              else:
-                  beta = 0.5
-              # endif
-              gprim = alpha * g1 + (1 - alpha) * g3
-              gsec  = beta * g2  + (1 - beta ) * g4
-              if (gprim != gsec):
-                  gamma = ( g0 - gsec ) / ( gprim - gsec )
-              else:
-                  gamma = 0.5
-              # endif
-              alpha1 = alpha * gamma
-              alpha2 = beta * ( 1 - gamma )
-              alpha3 = ( 1 - alpha ) * gamma
-              alpha4 = (  1 - beta ) * ( 1 - gamma )
-          # endif
-
-        return np.asarray((i1, i2, i3, i4)), np.asarray((alpha1, alpha2, alpha3, alpha4))
-=======
-            # endif
-        elif i2 < 0:
-            if i3 < 0:
-                if i4 < 0:
-                    #                      # 1000
-                    alpha1 = 1.0
-                    alpha2 = 0.0
-                    alpha3 = 0.0
-                    alpha4 = 0.0
-                else:  # 1001
-                    if T1 == T4:
-                        alpha1 = 0.5
-                    else:
-                        alpha1 = (T0 - T4) / (T1 - T4)
-                    # endif
-                    alpha2 = 0.0
-                    alpha3 = 0.0
-                    alpha4 = 1.0 - alpha1
-                # endif
-            elif i4 < 0:  # 1010
-                if T1 == T3:
-                    alpha1 = 0.5
-                else:
-                    alpha1 = (T0 - T3) / (T1 - T3)
-                # endif
-                alpha2 = 0.0
-                alpha3 = 1.0 - alpha1
-                alpha4 = 0.0
-            else:  # 1011
-                # Assume that (T, g) is within the triangle formed by the three points.
-                mat0 = np.asarray([[T1, T3, T4], [g1, g3, g4], [1.0, 1.0, 1.0]])
-                mat1 = np.asarray([[T0, T3, T4], [g0, g3, g4], [1.0, 1.0, 1.0]])
-                mat3 = np.asarray([[T1, T0, T4], [g1, g0, g4], [1.0, 1.0, 1.0]])
-                mat4 = np.asarray([[T1, T3, T0], [g1, g3, g0], [1.0, 1.0, 1.0]])
-                det0 = __det3x3__(mat0.ravel())
-                det1 = __det3x3__(mat1.ravel())
-                det3 = __det3x3__(mat3.ravel())
-                det4 = __det3x3__(mat4.ravel())
-                alpha1 = det1 / det0
-                alpha2 = 0.0
-                alpha3 = det3 / det0
-                alpha4 = det4 / det0
-                # If (T, g) is outside the triangle formed by the three used points,                # use only two points.
-
-                if (
-                    (alpha1 < 0.0)
-                    | (alpha1 > 1.0)
-                    | (alpha3 < 0.0)
-                    | (alpha3 > 1.0)
-                    | (alpha4 < 0.0)
-                    | (alpha4 > 1.0)
-                ):
-                    if T1 == T4:
-                        alpha1 = 0.5
-                    else:
-                        alpha1 = (T0 - T4) / (T1 - T4)
-                    # endif
-                    alpha2 = 0.0
-                    alpha3 = 0.0
-                    i3 = -1
-                    alpha4 = 1.0 - alpha1
-                # endif
-            # endif
-        elif i3 < 0:
-            if i4 < 0:
-                #                       # 1100
-                if abs(T1 - T2) < eps:
-                    if g1 == g2:
-                        alpha1 = 0.5
-                    else:
-                        alpha1 = (g0 - g2) / (g1 - g2)
-                    # endif
-                    alpha2 = 1.0 - alpha1
-                else:
-                    if T1 < T2:
-                        alpha1 = 1.0
-                        alpha2 = 0.0
-                        i2 = -1
-                    else:
-                        alpha1 = 0.0
-                        i1 = -1
-                        alpha2 = 1.0
-                    # endif
-                # endif
-                alpha3 = 0.0
-                alpha4 = 0.0
-            else:  # 1101
-                # Assume that (T, g) is within the triangle formed by the three points.
-                mat0 = np.asarray([[T1, T2, T4], [g1, g2, g4], [1.0, 1.0, 1.0]])
-                mat1 = np.asarray([[T0, T2, T4], [g0, g2, g4], [1.0, 1.0, 1.0]])
-                mat2 = np.asarray([[T1, T0, T4], [g1, g0, g4], [1.0, 1.0, 1.0]])
-                mat4 = np.asarray([[T1, T2, T0], [g1, g2, g0], [1.0, 1.0, 1.0]])
-                det0 = __det3x3__(mat0.ravel())
-                det1 = __det3x3__(mat1.ravel())
-                det2 = __det3x3__(mat2.ravel())
-                det4 = __det3x3__(mat4.ravel())
-                alpha1 = det1 / det0
-                alpha2 = det2 / det0
-                alpha3 = 0.0
-                alpha4 = det4 / det0
-
-                # If (T, g) is outside the triangle formed by the three used points,
-                # use only two points.
-                if (
-                    (alpha1 < 0.0)
-                    | (alpha1 > 1.0)
-                    | (alpha2 < 0.0)
-                    | (alpha2 > 1.0)
-                    | (alpha4 < 0.0)
-                    | (alpha4 > 1.0)
-                ):
-                    if T1 == T4:
-                        alpha1 = 0.5
-                    else:
-                        alpha1 = (T0 - T4) / (T1 - T4)
-                    # endif
-                    alpha2 = 0.0
-                    i2 = -1
-                    alpha3 = 0.0
-                    alpha4 = 1.0 - alpha1
-                # endif
-            # endif
-        elif i4 < 0:
-            #                           # 1110
-            # Assume that (T, g) is within the triangle formed by the three points.
-            mat0 = np.asarray([[T1, T2, T3], [g1, g2, g3], [1.0, 1.0, 1.0]])
-            mat1 = np.asarray([[T0, T2, T3], [g0, g2, g3], [1.0, 1.0, 1.0]])
-            mat2 = np.asarray([[T1, T0, T3], [g1, g0, g3], [1.0, 1.0, 1.0]])
-            mat3 = np.asarray([[T1, T2, T0], [g1, g2, g0], [1.0, 1.0, 1.0]])
-            det0 = __det3x3__(mat0.ravel())
-            det1 = __det3x3__(mat1.ravel())
-            det2 = __det3x3__(mat2.ravel())
-            det3 = __det3x3__(mat3.ravel())
-            alpha1 = det1 / det0
-            alpha2 = det2 / det0
-            alpha3 = det3 / det0
-            alpha4 = 0.0
-
-            # If (T, g) is outside the triangle formed by the three used points,
-            # use only two points.
-            if (
-                (alpha1 < 0.0)
-                | (alpha1 > 1.0)
-                | (alpha2 < 0.0)
-                | (alpha2 > 1.0)
-                | (alpha3 < 0.0)
-                | (alpha3 > 1.0)
-            ):
-                alpha1 = 0.0
-                i1 = -1
-                if T2 == T3:
-                    alpha2 = 0.5
-                else:
-                    alpha2 = (T0 - T3) / (T2 - T3)
-                # endif
-                alpha3 = 1.0 - alpha2
-                alpha4 = 0.0
-            # endif
-        # endif
-
-        # All four points used.
-
-        if (i3 >= 0) & (i4 >= 0) & (i1 >= 0) & (i2 >= 0):
-            if T1 != T3:
-                alpha = (T0 - T3) / (T1 - T3)
-            else:
-                alpha = 0.5
-            # endif
-            if T2 != T4:
-                beta = (T0 - T4) / (T2 - T4)
-            else:
-                beta = 0.5
-            # endif
-            gprim = alpha * g1 + (1 - alpha) * g3
-            gsec = beta * g2 + (1 - beta) * g4
-            if gprim != gsec:
-                gamma = (g0 - gsec) / (gprim - gsec)
-            else:
-                gamma = 0.5
-            # endif
-            alpha1 = alpha * gamma
-            alpha2 = beta * (1 - gamma)
-            alpha3 = (1 - alpha) * gamma
-            alpha4 = (1 - beta) * (1 - gamma)
-        # endif
-
-        return (
-            np.asarray((i1, i2, i3, i4)),
-            np.asarray((alpha1, alpha2, alpha3, alpha4)),
-        )
->>>>>>> 60e45748
-
-    def __det3x3__(a):
-        """ compute the 3x3 determinant of an array
-            8 times faster than numpy.linalg.det for a matrix 3x3
-
-        Inputs:
-            a   3x3 array
-
-        Returns the result as a float
-        """
-        # val  = +a[0,0] * ( a[1,1] * a[2,2] - a[2,1] * a[1,2] )
-        # val += -a[0,1] * ( a[1,0] * a[2,2] - a[2,0] * a[1,2] )
-        # val += +a[0,2] * ( a[1,0] * a[2,1] - a[2,0] * a[1,1] )
-        val = +a[0] * (a[4] * a[8] - a[7] * a[5])
-        val += -a[1] * (a[3] * a[8] - a[6] * a[5])
-        val += +a[2] * (a[3] * a[7] - a[6] * a[4])
-        return val
+""" C extensions -- replace some python code when C interface is available """
+import numpy as np
+
+try:
+    from beast.physicsmodel.stars.include.interp import __interp__ as __cinterp__
+
+    raise ImportError
+
+    def __interp__(T0, g0, T, g, dT_max=0.1, eps=1e-6):
+        r""" interp.pyx
+        Interpolation of the (T,g) grid at fixed Z
+
+        Translated from Pegase.2 fortran version
+        (this may not be pythonic though)
+
+        Note: preference is always given to the temperature over
+            the gravity when needed.
+
+        keywords
+        --------
+            T0  double
+                log(Teff) to obtain
+
+            g0  double
+                log(g) to obtain
+
+            T   double
+                log(Teff) of the grid
+
+            g   double
+                log(g) of the grid
+
+            dT_max: float
+                If, T2 (resp. T1) is too far from T compared to T1 (resp. T2),
+                i2 (resp. i1) is not used.
+                (see below for namings)
+
+            eps: foat
+                temperature sensitivity under which points are considered to
+                have the same temperature
+
+        returns
+        -------
+
+        Returns 4 star indexes and 4 associated weights
+
+        if index is -1, this means the point is rejected and the
+        associated weight is 0.
+
+        Naming
+        ------
+
+        i1 = index of the star with temperature > T and gravity > g.
+        Among all such stars, one chooses the one minimizing
+        |Delta T|+kappa*|Delta g|.
+        If no star with temperature > T and gravity > g exists, i1 = -1
+
+        i2 = index of the star with temperature > T and gravity < g.
+
+        i3 = index of the star with temperature < T and gravity > g.
+
+        i4 = index of the star with temperature < T and gravity < g.
+
+         g
+
+        /|\
+         | i3  |
+         |     |  i1
+         | ----x------
+         |     |    i2
+         |  i4 |
+         |__________\ T
+                    /
+        """
+        idx = np.zeros(4, dtype=np.int64)
+        w = np.zeros(4, dtype=np.float64)
+        _T = np.double(T)
+        _g = np.double(g)
+        __cinterp__(T0, g0, idx, w, len(T), _T, _g, dT_max, eps)
+        return idx, w
+
+
+except ImportError:
+    # print "Using python code instead of c, because %s"  % e
+
+    def __interp__(T0, g0, T, g, dT_max=0.1, eps=1e-6):
+        r"""
+        Interpolation of the (T,g) grid at fixed Z
+        Translated from Pegase.2 fortran version
+        (this may not be pythonic though)
+
+        Note: preference is always given to the temperature over
+        the gravity when needed
+
+        Parameters
+        ----------
+        T0: float
+          log(Teff) to obtain
+
+        g0: float
+          log(g) to obtain
+
+        T: float
+          log(Teff) of the grid
+
+        g: float
+          log(g) of the grid
+
+        dT_max: float, optional
+          If, T2 (resp. T1) is too far from T compared to T1 (resp. T2), i2            (resp. i1) is not used.  (see below for namings)
+
+        eps: float
+          temperature sensitivity under which points are considered to have            the same temperature
+
+       Returns
+       -------
+       idx: ndarray, dtype=int, size=4
+            4 star indexes
+
+       w: ndarray, dtype=float, size=4
+            4 associated weights
+
+       ..note::
+           if index is -1, this means the point is rejected and the associated            weight is 0.
+
+       Naming conventions
+       ------------------
+
+       i1 = index of the star with temperature > T and gravity > g.
+       Among all such stars, one chooses the one minimizing
+       |Delta T|+kappa*|Delta g|.
+       If no star with temperature > T and gravity > g exists, i1 = -1
+
+       i2 = index of the star with temperature > T and gravity < g.
+
+       i3 = index of the star with temperature < T and gravity > g.
+
+       i4 = index of the star with temperature < T and gravity < g.
+
+       g
+       /|\
+       | i3  |
+       |     |  i1
+       | ----x------
+       |     |    i2
+       |  i4 |
+       |__________\ T
+       /
+       """
+
+        kappa = 0.1
+        idx = np.arange(len(g))
+        deltag = g - g0
+        deltaT = T - T0
+        dist = kappa * abs(deltag) + abs(deltaT)
+        if dist.min() == 0:
+            return (dist.argmin(), -1, -1, -1), (1.0, 0.0, 0.0, 0.0)
+
+        # Looking for i_{1..4}
+        ind_dT = deltaT >= 0
+        ind_dg = deltag >= 0
+        # i1
+        ind = ind_dT & ind_dg
+        if True in ind:
+            i1 = idx[ind][dist[ind].argmin()]
+        else:
+            i1 = -1
+
+        # i2
+        ind = ind_dT & ~ind_dg
+        if True in ind:
+            i2 = idx[ind][dist[ind].argmin()]
+        else:
+            i2 = -1
+
+        # i3
+        ind = ~ind_dT & ind_dg
+        if True in ind:
+            i3 = idx[ind][dist[ind].argmin()]
+        else:
+            i3 = -1
+
+        # i4
+        ind = ~ind_dT & ~ind_dg
+        if True in ind:
+            i4 = idx[ind][dist[ind].argmin()]
+        else:
+            i4 = -1
+
+        # checking integrity
+        if (i1 < 0) & (i2 < 0) & (i3 < 0) & (i4 < 0):
+            raise ValueError("Interp. Error, could not find appropriate knots")
+
+        T1 = T[i1]
+        T2 = T[i2]
+        T3 = T[i3]
+        T4 = T[i4]
+        g1 = g[i1]
+        g2 = g[i2]
+        g3 = g[i3]
+        g4 = g[i4]
+
+        # If, T2 (resp. T1) is too far from T compared to T1
+        # (resp. T2), i2 (resp. i1) is not used.
+        # The same for i3 and i4.
+        if (i1 > 0) & (i2 > 0):
+            if T1 < T2 - dT_max:
+                i2 = -1
+            elif T2 < T1 - dT_max:
+                i1 = -1
+
+        if (i3 > 0) & (i4 > 0):
+            if T3 > T4 + dT_max:
+                i4 = -1
+            elif T4 > T3 + dT_max:
+                i3 = -1
+
+        if (i1 < 0) & (i2 < 0) & (i3 < 0) & (i4 < 0):
+            raise ValueError("Interp. Error, could not find appropriate knots")
+
+        # Interpolation in the (T, g) plane between the used points
+        # (at least 1, at most 4).
+        # Code "0110" means that i1 = i4 = 0, i2 /=0 and i3 /= 0.
+        #
+        # Note: preference is always given to the temperature over
+        #   the gravity when needed.
+        if i1 < 0:
+            if i2 < 0:
+                if i3 < 0:
+                    if i4 < 0:
+                        #                   # 0000
+                        raise ValueError("Error")  # should not be possible
+                    else:  # 0001
+                        alpha1 = 0.0
+                        alpha2 = 0.0
+                        alpha3 = 0.0
+                        alpha4 = 1.0
+                    # endif
+                elif i4 < 0:  # 0010
+                    alpha1 = 0.0
+                    alpha2 = 0.0
+                    alpha3 = 1.0
+                    alpha4 = 0.0
+                else:  # 0011
+                    alpha1 = 0.0
+                    alpha2 = 0.0
+                    if abs(T3 - T4) < eps:
+                        if g3 == g4:
+                            alpha3 = 0.5
+                        else:
+                            alpha3 = (g0 - g4) / (g3 - g4)
+                        # endif
+                        alpha4 = 1.0 - alpha3
+                    else:
+                        if T3 > T4:
+                            alpha3 = 1.0
+                            alpha4 = 0.0
+                            i4 = -1
+                        else:
+                            alpha3 = 0.0
+                            i3 = -1
+                            alpha4 = 1.0
+                        # endif
+                    # endif
+                # endif
+            elif i3 < 0:
+                if i4 < 0:
+                    #                        # 0100
+                    alpha1 = 0.0
+                    alpha2 = 1.0
+                    alpha3 = 0.0
+                    alpha4 = 0.0
+                else:  # 0101
+                    alpha1 = 0.0
+                    if T2 == T4:
+                        alpha2 = 0.5
+                    else:
+                        alpha2 = (T0 - T4) / (T2 - T4)
+                    # endif
+                    alpha3 = 0.0
+                    alpha4 = 1.0 - alpha2
+                # endif
+            elif i4 < 0:  # 0110
+                alpha1 = 0.0
+                if T2 == T3:
+                    alpha2 = 0.5
+                else:
+                    alpha2 = (T0 - T3) / (T2 - T3)
+                # endif
+                alpha3 = 1.0 - alpha2
+                alpha4 = 0.0
+            else:  # 0111
+                # Assume that (T, g) is within the triangle i
+                # formed by the three points.
+
+                mat0 = np.asarray([[T2, T3, T4], [g2, g3, g4], [1.0, 1.0, 1.0]])
+                mat2 = np.asarray([[T0, T3, T4], [g0, g3, g4], [1.0, 1.0, 1.0]])
+                mat3 = np.asarray([[T2, T0, T4], [g2, g0, g4], [1.0, 1.0, 1.0]])
+                mat4 = np.asarray([[T2, T3, T0], [g2, g3, g0], [1.0, 1.0, 1.0]])
+                det0 = __det3x3__(mat0.ravel())
+                det2 = __det3x3__(mat2.ravel())
+                det3 = __det3x3__(mat3.ravel())
+                det4 = __det3x3__(mat4.ravel())
+                alpha1 = 0.0
+                alpha2 = det2 / det0
+                alpha3 = det3 / det0
+                alpha4 = det4 / det0
+
+                # If (T, g) is outside the triangle formed
+                # by the three used points use only two points.
+                if (
+                    (alpha2 < 0.0)
+                    | (alpha2 > 1.0)
+                    | (alpha3 < 0.0)
+                    | (alpha3 > 1.0)
+                    | (alpha4 < 0.0)
+                    | (alpha4 > 1.0)
+                ):
+                    alpha1 = 0.0
+                    if T2 == T3:
+                        alpha2 = 0.5
+                    else:
+                        alpha2 = (T0 - T3) / (T2 - T3)
+                    # endif
+                    alpha3 = 1.0 - alpha2
+                    alpha4 = 0.0
+                    i4 = -1
+                # endif
+            # endif
+        elif i2 < 0:
+            if i3 < 0:
+                if i4 < 0:
+                    #                      # 1000
+                    alpha1 = 1.0
+                    alpha2 = 0.0
+                    alpha3 = 0.0
+                    alpha4 = 0.0
+                else:  # 1001
+                    if T1 == T4:
+                        alpha1 = 0.5
+                    else:
+                        alpha1 = (T0 - T4) / (T1 - T4)
+                    # endif
+                    alpha2 = 0.0
+                    alpha3 = 0.0
+                    alpha4 = 1.0 - alpha1
+                # endif
+            elif i4 < 0:  # 1010
+                if T1 == T3:
+                    alpha1 = 0.5
+                else:
+                    alpha1 = (T0 - T3) / (T1 - T3)
+                # endif
+                alpha2 = 0.0
+                alpha3 = 1.0 - alpha1
+                alpha4 = 0.0
+            else:  # 1011
+                # Assume that (T, g) is within the triangle formed by the three points.
+                mat0 = np.asarray([[T1, T3, T4], [g1, g3, g4], [1.0, 1.0, 1.0]])
+                mat1 = np.asarray([[T0, T3, T4], [g0, g3, g4], [1.0, 1.0, 1.0]])
+                mat3 = np.asarray([[T1, T0, T4], [g1, g0, g4], [1.0, 1.0, 1.0]])
+                mat4 = np.asarray([[T1, T3, T0], [g1, g3, g0], [1.0, 1.0, 1.0]])
+                det0 = __det3x3__(mat0.ravel())
+                det1 = __det3x3__(mat1.ravel())
+                det3 = __det3x3__(mat3.ravel())
+                det4 = __det3x3__(mat4.ravel())
+                alpha1 = det1 / det0
+                alpha2 = 0.0
+                alpha3 = det3 / det0
+                alpha4 = det4 / det0
+                # If (T, g) is outside the triangle formed by the three used points,                # use only two points.
+
+                if (
+                    (alpha1 < 0.0)
+                    | (alpha1 > 1.0)
+                    | (alpha3 < 0.0)
+                    | (alpha3 > 1.0)
+                    | (alpha4 < 0.0)
+                    | (alpha4 > 1.0)
+                ):
+                    if T1 == T4:
+                        alpha1 = 0.5
+                    else:
+                        alpha1 = (T0 - T4) / (T1 - T4)
+                    # endif
+                    alpha2 = 0.0
+                    alpha3 = 0.0
+                    i3 = -1
+                    alpha4 = 1.0 - alpha1
+                # endif
+            # endif
+        elif i3 < 0:
+            if i4 < 0:
+                #                       # 1100
+                if abs(T1 - T2) < eps:
+                    if g1 == g2:
+                        alpha1 = 0.5
+                    else:
+                        alpha1 = (g0 - g2) / (g1 - g2)
+                    # endif
+                    alpha2 = 1.0 - alpha1
+                else:
+                    if T1 < T2:
+                        alpha1 = 1.0
+                        alpha2 = 0.0
+                        i2 = -1
+                    else:
+                        alpha1 = 0.0
+                        i1 = -1
+                        alpha2 = 1.0
+                    # endif
+                # endif
+                alpha3 = 0.0
+                alpha4 = 0.0
+            else:  # 1101
+                # Assume that (T, g) is within the triangle formed by the three points.
+                mat0 = np.asarray([[T1, T2, T4], [g1, g2, g4], [1.0, 1.0, 1.0]])
+                mat1 = np.asarray([[T0, T2, T4], [g0, g2, g4], [1.0, 1.0, 1.0]])
+                mat2 = np.asarray([[T1, T0, T4], [g1, g0, g4], [1.0, 1.0, 1.0]])
+                mat4 = np.asarray([[T1, T2, T0], [g1, g2, g0], [1.0, 1.0, 1.0]])
+                det0 = __det3x3__(mat0.ravel())
+                det1 = __det3x3__(mat1.ravel())
+                det2 = __det3x3__(mat2.ravel())
+                det4 = __det3x3__(mat4.ravel())
+                alpha1 = det1 / det0
+                alpha2 = det2 / det0
+                alpha3 = 0.0
+                alpha4 = det4 / det0
+
+                # If (T, g) is outside the triangle formed by the three used points,
+                # use only two points.
+                if (
+                    (alpha1 < 0.0)
+                    | (alpha1 > 1.0)
+                    | (alpha2 < 0.0)
+                    | (alpha2 > 1.0)
+                    | (alpha4 < 0.0)
+                    | (alpha4 > 1.0)
+                ):
+                    if T1 == T4:
+                        alpha1 = 0.5
+                    else:
+                        alpha1 = (T0 - T4) / (T1 - T4)
+                    # endif
+                    alpha2 = 0.0
+                    i2 = -1
+                    alpha3 = 0.0
+                    alpha4 = 1.0 - alpha1
+                # endif
+            # endif
+        elif i4 < 0:
+            #                           # 1110
+            # Assume that (T, g) is within the triangle formed by the three points.
+            mat0 = np.asarray([[T1, T2, T3], [g1, g2, g3], [1.0, 1.0, 1.0]])
+            mat1 = np.asarray([[T0, T2, T3], [g0, g2, g3], [1.0, 1.0, 1.0]])
+            mat2 = np.asarray([[T1, T0, T3], [g1, g0, g3], [1.0, 1.0, 1.0]])
+            mat3 = np.asarray([[T1, T2, T0], [g1, g2, g0], [1.0, 1.0, 1.0]])
+            det0 = __det3x3__(mat0.ravel())
+            det1 = __det3x3__(mat1.ravel())
+            det2 = __det3x3__(mat2.ravel())
+            det3 = __det3x3__(mat3.ravel())
+            alpha1 = det1 / det0
+            alpha2 = det2 / det0
+            alpha3 = det3 / det0
+            alpha4 = 0.0
+
+            # If (T, g) is outside the triangle formed by the three used points,
+            # use only two points.
+            if (
+                (alpha1 < 0.0)
+                | (alpha1 > 1.0)
+                | (alpha2 < 0.0)
+                | (alpha2 > 1.0)
+                | (alpha3 < 0.0)
+                | (alpha3 > 1.0)
+            ):
+                alpha1 = 0.0
+                i1 = -1
+                if T2 == T3:
+                    alpha2 = 0.5
+                else:
+                    alpha2 = (T0 - T3) / (T2 - T3)
+                # endif
+                alpha3 = 1.0 - alpha2
+                alpha4 = 0.0
+            # endif
+        # endif
+
+        # All four points used.
+
+        if (i3 >= 0) & (i4 >= 0) & (i1 >= 0) & (i2 >= 0):
+            if T1 != T3:
+                alpha = (T0 - T3) / (T1 - T3)
+            else:
+                alpha = 0.5
+            # endif
+            if T2 != T4:
+                beta = (T0 - T4) / (T2 - T4)
+            else:
+                beta = 0.5
+            # endif
+            gprim = alpha * g1 + (1 - alpha) * g3
+            gsec = beta * g2 + (1 - beta) * g4
+            if gprim != gsec:
+                gamma = (g0 - gsec) / (gprim - gsec)
+            else:
+                gamma = 0.5
+            # endif
+            alpha1 = alpha * gamma
+            alpha2 = beta * (1 - gamma)
+            alpha3 = (1 - alpha) * gamma
+            alpha4 = (1 - beta) * (1 - gamma)
+        # endif
+
+        return (
+            np.asarray((i1, i2, i3, i4)),
+            np.asarray((alpha1, alpha2, alpha3, alpha4)),
+        )
+
+    def __det3x3__(a):
+        """ compute the 3x3 determinant of an array
+            8 times faster than numpy.linalg.det for a matrix 3x3
+
+        Inputs:
+            a   3x3 array
+
+        Returns the result as a float
+        """
+        # val  = +a[0,0] * ( a[1,1] * a[2,2] - a[2,1] * a[1,2] )
+        # val += -a[0,1] * ( a[1,0] * a[2,2] - a[2,0] * a[1,2] )
+        # val += +a[0,2] * ( a[1,0] * a[2,1] - a[2,0] * a[1,1] )
+        val = +a[0] * (a[4] * a[8] - a[7] * a[5])
+        val += -a[1] * (a[3] * a[8] - a[6] * a[5])
+        val += +a[2] * (a[3] * a[7] - a[6] * a[4])
+        return val