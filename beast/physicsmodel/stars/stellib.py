--- conflicted
+++ resolved
@@ -13,24 +13,13 @@
 from astropy import constants
 from tqdm import tqdm
 
-<<<<<<< HEAD
 from beast.physicsmodel.grid import SpectralGrid
-from beast.physicsmodel.helpers import Path
+from matplotlib.path import Path
 
 from beast.external.eztables import Table
 from beast.config import __ROOT__, __NTHREADS__
 from beast.physicsmodel.stars.include import __interp__
-from beast.tools.pbar import Pbar
 from beast.tools.helpers import nbytes
-=======
-from ..grid import SpectralGrid
-from matplotlib.path import Path
-
-from ...external.eztables import Table
-from ...config import __ROOT__, __NTHREADS__
-from .include import __interp__
-from ...tools.helpers import nbytes
->>>>>>> 60e45748
 
 lsun = constants.L_sun.value
 sig_stefan = constants.sigma_sb.value
