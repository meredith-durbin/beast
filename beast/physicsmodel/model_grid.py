import os

import numpy as np
from astropy import units

<<<<<<< HEAD
from beast.physicsmodel import grid
from beast.physicsmodel import creategrid
from beast.physicsmodel.stars import (isochrone, stellib)
from beast.physicsmodel.stars.isochrone import ezIsoch
from beast.physicsmodel.dust import extinction
from beast.physicsmodel.grid_and_prior_weights import compute_age_mass_metallicity_weights
=======
from . import grid
from . import creategrid
from .stars import isochrone, stellib
from .stars.isochrone import ezIsoch
from .dust import extinction
from .grid_and_prior_weights import compute_age_mass_metallicity_weights
>>>>>>> 60e45748

__all__ = [
    "make_iso_table",
    "make_spectral_grid",
    "add_stellar_priors",
    "make_extinguished_sed_grid",
]


def make_iso_table(
    project,
    oiso=None,
    logtmin=6.0,
    logtmax=10.13,
    dlogt=0.05,
    z=[0.0152],
    iso_fname=None,
):
    """
    The isochrone tables are loaded (downloading if necessary)

    Parameters
    ----------
    project: str
        project name

    oiso: isochrone.Isochrone object
        contains the full isochrones information

    logtmin: float
        log-age min

    logtmax: float
        log-age max

    dlogt: float
        log-age step to request

    z: float or sequence
        list of metalicity values, where default (Z=0.152) is adopted Z_sun
        for PARSEC/COLIBRI models

    Returns
    -------
    fname: str
       name of saved file

    oiso: isochrone.Isochrone object
        contains the full isochrones information
    """
    if iso_fname is None:
        iso_fname = "%s/%s_iso.csv" % (project, project)
    if not os.path.isfile(iso_fname):
        if oiso is None:
            oiso = isochrone.PadovaWeb()

        t = oiso._get_t_isochrones(max(5.0, logtmin), min(10.13, logtmax), dlogt, z)
        t.header["NAME"] = "{0} Isochrones".format("_".join(iso_fname.split("_")[:-1]))
        print("{0} Isochrones".format("_".join(iso_fname.split("_")[:-1])))

        t.write(iso_fname)

    # read in the isochrone data from the file
    #   not sure why this is needed, but reproduces previous ezpipe method
    oiso = ezIsoch(iso_fname)

    return (iso_fname, oiso)


def make_spectral_grid(
    project,
    oiso,
    osl=None,
    bounds={},
    verbose=True,
    spec_fname=None,
    distance=10,
    distance_unit=units.pc,
    redshift=0.0,
    filterLib=None,
    add_spectral_properties_kwargs=None,
    extLaw=None,
    **kwargs
):
    """
    The spectral grid is generated using the stellar parameters by
    interpolation of the isochrones and the generation of spectra into the
    physical units

    Parameters
    ----------
    project: str
        project name

    oiso: isochrone.Isochrone object
        set of isochrones to use

    osl: stellib.Stellib object
        Spectral library to use (default stellib.Kurucz)

    distance: float or list of float
        distances at which models should be shifted, specified as a
        single number or as [min, max, step]

        0 means absolute magnitude.

    distance_unit: astropy length unit or mag
        distances will be evenly spaced in this unit
        therefore, specifying a distance grid in mag units will lead to
        a log grid

    redshift: float
        Redshift to which wavelengths should be shifted
        Default is 0 (rest frame)

    spec_fname: str
        full filename to save the spectral grid into

    filterLib:  str
        full filename to the filter library hd5 file

    extLaw: extinction.ExtLaw (default=None)
        if set, only save the spectrum for the wavelengths over which the
        extinction law is valid

    add_spectral_properties_kwargs: dict
        keyword arguments to call :func:`add_spectral_properties`
        to add model properties from the spectra into the grid property table

    Returns
    -------
    fname: str
       name of saved file

    g: grid.SpectralGrid object
        spectral grid to transform
    """
    if spec_fname is None:
        spec_fname = "%s/%s_spec_grid.hd5" % (project, project)

    if not os.path.isfile(spec_fname):
        osl = osl or stellib.Kurucz()

        # filter extrapolations of the grid with given sensitivities in
        # logg and logT
        if "dlogT" not in bounds:
            bounds["dlogT"] = 0.1
        if "dlogg" not in bounds:
            bounds["dlogg"] = 0.3

        # make the spectral grid
        if verbose:
            print("Make spectra")
        g = creategrid.gen_spectral_grid_from_stellib_given_points(
            osl, oiso.data, bounds=bounds
        )

        # Construct the distances array. Turn single value into
        # 1-element list if single distance is given.
        _distance = np.atleast_1d(distance)
        if len(_distance) == 3:
            mindist, maxdist, stepdist = _distance
            distances = np.arange(mindist, maxdist + stepdist, stepdist)
        elif len(_distance) == 1:
            distances = np.array(_distance)
        else:
            raise ValueError("distance needs to be (min, max, step) or single number")

        # calculate the distances in pc
        if distance_unit == units.mag:
            distances = np.power(10, distances / 5.0 + 1) * units.pc
        else:
            distances = (distances * distance_unit).to(units.pc)

        print("applying {} distances".format(len(distances)))

        if verbose:
            print(
                "Adding spectral properties:",
                add_spectral_properties_kwargs is not None,
            )
        if add_spectral_properties_kwargs is not None:
            nameformat = (
                add_spectral_properties_kwargs.pop("nameformat", "{0:s}") + "_nd"
            )

        # Apply the distances to the stars. Seds already at 10 pc, need
        # multiplication by the square of the ratio to this distance.
        # TODO: Applying the distances might have to happen in chunks
        # for larger grids.
        def apply_distance_and_spectral_props(g):
            # distance
            g = creategrid.apply_distance_grid(g, distances, redshift=redshift)

            # spectral props
            if add_spectral_properties_kwargs is not None:
                g = creategrid.add_spectral_properties(
                    g,
                    nameformat=nameformat,
                    filterLib=filterLib,
                    **add_spectral_properties_kwargs
                )

            # extinction
            if extLaw is not None:

                ext_law_range_A = 1e4 / np.array(extLaw.x_range)
                valid_lambda = np.where(
                    (g.lamb > np.min(ext_law_range_A))
                    & (g.lamb < np.max(ext_law_range_A))
                )[0]

                g.lamb = g.lamb[valid_lambda]
                g.seds = g.seds[:, valid_lambda]

            return g

        # if extLaw is set, remove wavelengths where the extinction curve
        # isn't valid
        # Perform the extensions defined above and Write to disk
        if hasattr(g, "writeHDF"):
            g = apply_distance_and_spectral_props(g)
            g.writeHDF(spec_fname)
        else:
            for gk in g:
                gk = apply_distance_and_spectral_props(gk)
                gk.writeHDF(spec_fname, append=True)

    g = grid.FileSpectralGrid(spec_fname, backend="memory")

    return (spec_fname, g)


def add_stellar_priors(project, specgrid,
                       age_prior_model={'name': 'flat'},
                       mass_prior_model={'name': 'kroupa'},
                       met_prior_model={'name': 'flat'},
                       verbose=True,
                       priors_fname=None,
                       **kwargs):
    """
    make_priors -- compute the weights for the stellar priors

    Parameters
    ----------
    project: str
        project name

    specgrid: grid.SpectralGrid object
        spectral grid to transform

    age_prior_model: dict
        dict including prior model name and parameters

    mass_prior_model: dict
        dict including prior model name and parameters

    met_prior_model: dict
        dict including prior model name and parameters

    priors_fname: str
        full filename to which to save the spectral grid with priors

    Returns
    -------
    fname: str
       name of saved file

    g: grid.SpectralGrid object
        spectral grid to transform
    """
    if priors_fname is None:
        priors_fname = "%s/%s_spec_w_priors.grid.hd5" % (project, project)
    if not os.path.isfile(priors_fname):

        if verbose:
            print("Make Prior Weights")

        compute_age_mass_metallicity_weights(
            specgrid.grid,
            age_prior_model=age_prior_model,
            mass_prior_model=mass_prior_model,
            met_prior_model=met_prior_model,
            **kwargs)

        # write to disk
        if hasattr(specgrid, "writeHDF"):
            specgrid.writeHDF(priors_fname)
        else:
            for gk in specgrid:
                gk.writeHDF(priors_fname, append=True)

    g = grid.FileSpectralGrid(priors_fname, backend="memory")

    return (priors_fname, g)


def make_extinguished_sed_grid(
    project,
    specgrid,
    filters,
    av=[0.0, 5, 0.1],
    rv=[0.0, 5, 0.2],
    fA=None,
    av_prior_model={"name": "flat"},
    rv_prior_model={"name": "flat"},
    fA_prior_model={"name": "flat"},
    extLaw=None,
    add_spectral_properties_kwargs=None,
    absflux_cov=False,
    verbose=True,
    seds_fname=None,
    filterLib=None,
    **kwargs
):

    """
    Create SED model grid integrated with filters and dust extinguished

    Parameters
    ----------
    project: str
        project name

    specgrid: grid.SpectralGrid object
        spectral grid to transform

    filters: sequence
        ordered sequence of filters to use to extract the photometry
        filter names are the full names in core.filters

    av: sequence
        sequence of Av values to sample

    av_prior_model: dict
        dict including prior model name and parameters

    rv: sequence
        sequence of Rv values to sample

    rv_prior_model: dict
        dict including prior model name and parameters

    fA: sequence (optional)
        sequence of fA values to sample (depending on extLaw definition)

    fA_prior_model: dict
        dict including prior model name and parameters

    extLaw: extinction.ExtLaw
        extinction law to use during the process

    add_spectral_properties_kwargs: dict
        keyword arguments to call :func:`add_spectral_properties`
        to add model properties from the spectra into the grid property table

    asbflux_cov: boolean
        set to calculate the absflux covariance matrices for each model
        (can be very slow!!!  But it is the right thing to do)

    seds_fname: str
        full filename to save the sed grid into

    filterLib:  str
        full filename to the filter library hd5 file

    Returns
    -------
    fname: str
       name of saved file

    g: grid.SpectralGrid object
        spectral grid to transform
    """
    if seds_fname is None:
        seds_fname = "%s/%s_seds.grid.hd5" % (project, project)
    if not os.path.isfile(seds_fname):

        extLaw = extLaw or extinction.Cardelli()

        avs = np.arange(av[0], av[1] + 0.5 * av[2], av[2])
        rvs = np.arange(rv[0], rv[1] + 0.5 * rv[2], rv[2])

        if verbose:
            print("Make SEDS")

        if fA is not None:
            fAs = np.arange(fA[0], fA[1] + 0.5 * fA[2], fA[2])
            g = creategrid.make_extinguished_grid(
                specgrid,
                filters,
                extLaw,
                avs,
                rvs,
                fAs,
                av_prior_model=av_prior_model,
                rv_prior_model=rv_prior_model,
                fA_prior_model=fA_prior_model,
                add_spectral_properties_kwargs=add_spectral_properties_kwargs,
                absflux_cov=absflux_cov,
                filterLib=filterLib,
            )
        else:
            g = creategrid.make_extinguished_grid(
                specgrid,
                filters,
                extLaw,
                avs,
                rvs,
                av_prior_model=av_prior_model,
                rv_prior_model=rv_prior_model,
                add_spectral_properties_kwargs=add_spectral_properties_kwargs,
                absflux_cov=absflux_cov,
            )

        # write to disk
        if hasattr(g, "writeHDF"):
            g.writeHDF(seds_fname)
        else:
            for gk in g:
                gk.writeHDF(seds_fname, append=True)

    g = grid.FileSEDGrid(seds_fname, backend="hdf")

    return (seds_fname, g)<|MERGE_RESOLUTION|>--- conflicted
+++ resolved
@@ -3,21 +3,12 @@
 import numpy as np
 from astropy import units
 
-<<<<<<< HEAD
 from beast.physicsmodel import grid
 from beast.physicsmodel import creategrid
-from beast.physicsmodel.stars import (isochrone, stellib)
+from beast.physicsmodel.stars import isochrone, stellib
 from beast.physicsmodel.stars.isochrone import ezIsoch
 from beast.physicsmodel.dust import extinction
 from beast.physicsmodel.grid_and_prior_weights import compute_age_mass_metallicity_weights
-=======
-from . import grid
-from . import creategrid
-from .stars import isochrone, stellib
-from .stars.isochrone import ezIsoch
-from .dust import extinction
-from .grid_and_prior_weights import compute_age_mass_metallicity_weights
->>>>>>> 60e45748
 
 __all__ = [
     "make_iso_table",
