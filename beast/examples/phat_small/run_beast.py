--- conflicted
+++ resolved
@@ -88,13 +88,9 @@
             datamodel.project,
             oiso,
             osl=datamodel.osl,
-<<<<<<< HEAD
-            distance=distance,
             redshift=redshift,
-=======
             distance=datamodel.distances,
             distance_unit=datamodel.distance_unit,
->>>>>>> a3f96373
             add_spectral_properties_kwargs=extra_kwargs)
 
         # add the stellar priors as weights
