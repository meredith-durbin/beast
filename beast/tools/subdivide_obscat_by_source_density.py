--- conflicted
+++ resolved
@@ -20,13 +20,8 @@
     Splits the observation in different source density files
 
     !!! Note: This function uses the updated catalog file containing the
-<<<<<<< HEAD
-    source density for each star in the brick
-    (check for create_source_density_map.py) !!!
-=======
     source density for each star in the brick 
     (check for create_background_density_map.py) !!!
->>>>>>> fee7ed00
 
     INPUTS:
     -------
