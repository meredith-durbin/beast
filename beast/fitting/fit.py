--- conflicted
+++ resolved
@@ -33,20 +33,10 @@
 from astropy.table import Table
 from tqdm import tqdm
 
-<<<<<<< HEAD
 from beast.physicsmodel import grid
-from beast.tools.pbar import Pbar
-
-from beast.fitting.fit_metrics.likelihood import (N_covar_logLikelihood,
-                                     N_logLikelihood_NM,
-                                     getNorm_lnP)
+
+from beast.fitting.fit_metrics.likelihood import N_covar_logLikelihood, N_logLikelihood_NM
 from beast.fitting.fit_metrics import expectation, percentile
-=======
-from ..physicsmodel import grid
-
-from .fit_metrics.likelihood import N_covar_logLikelihood, N_logLikelihood_NM
-from .fit_metrics import expectation, percentile
->>>>>>> 60e45748
 
 from beast.fitting.pdf1d import pdf1d
 
