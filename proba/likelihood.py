"""
Core of likelihood computations

This package implements many likelihoods based on the common chi2 statistics

python/numpy version.

N_chi2            Computes a classic (non-reduced) chi2 with normal errors
SN_chi2           Computes a chi2 with split errors pr non-symmetric errors
N_logLikelihood   Computes a normal likelihood (default, symmetric errors)
SN_logLikelihood  Computes a Split Normal likelihood (asymmetric errors)
getNorm_lnP       Compute the norm of a log-likelihood (overflow robust)
"""
import numpy as np
#import numexpr

def N_chi2(flux, fluxerr, fluxmod, mask=None):
    """ compute the non-reduced chi2 between data with uncertainties and
        perfectly known models

    Parameters
    ----------
    flux:    np.ndarray[float, ndim=1]
        array of fluxes

    fluxerr: np.ndarray[float, ndim=1]
        array of flux errors

    fluxmod: np.ndarray[float, ndim=2]
        array of modeled fluxes (nfilters , nmodels)

    mask:    np.ndarray[bool, ndim=1]
        mask array to apply during the calculations mask.shape = flux.shape

    Returns
    -------
    chi2:    np.ndarray[float, ndim=1]
        array of chi2 values (nmodels)
    """
    if mask is None:
        temp = flux[None, :] - fluxmod
        _e = fluxerr
    else:
        _m = ~mask.astype(bool)
        temp = flux[_m]
        temp = temp[None, :] - fluxmod[:, _m]
        _e = fluxerr[_m]

    for j in range(len(_e)):
        if _e[j] > 0:
            temp[:,j] /= _e[j]

    return (temp ** 2).sum(axis=1)


def SN_chi2(flux, fluxerr_m, fluxerr_p, fluxmod, mask=None):
    """ compute the non-reduced chi2 between data with asymmetric uncertainties and
        perfectly known models

    Parameters
    ----------
    flux:    np.ndarray[float, ndim=1]
        array of fluxes

    fluxerr_m: np.ndarray[float, ndim=1]
        array of flux errors on the left side (<= flux)

    fluxerr_p: np.ndarray[float, ndim=1]
        array of flux errors on the right side (>= flux)

    fluxmod: np.ndarray[float, ndim=2]
        array of modeled fluxes (nfilters , nmodels)

    mask:    np.ndarray[bool, ndim=1]
        mask array to apply during the calculations mask.shape = flux.shape

    Returns
    -------
    chi2:    np.ndarray[float, ndim=1]
        array of chi2 values (nmodels)
    """
    if mask is None:
        temp = flux[None, :] - fluxmod
        _em = fluxerr_m
        _ep = fluxerr_p
    else:
        _m = ~mask.astype(bool)
        _em = fluxerr_m[_m]
        _ep = fluxerr_p[_m]
        temp = flux[_m][None, :] - fluxmod[:, _m]

    for j in range(len(_em)):
        if _em[j] > 0:
            ind0 = np.where(temp[:, j] > 0.)
            temp[ind0, j] /= _em[j]
        if _ep[j] > 0:
            ind0 = np.where(temp[:, j] < 0.)
            temp[ind0, j] /= _ep[j]
    return (temp ** 2).sum(axis=1)


def N_chi2_NM(flux, fluxmod, fluxerr, fluxbias, mask=None):
    """ compute the non-reduced chi2 between data and model taking into account
    the noise model computed from ASTs.

    Parameters
    ----------
    flux:    np.ndarray[float, ndim=1]
        array of fluxes

    fluxmod: np.ndarray[float, ndim=2]
        array of modeled fluxes (nfilters , nmodels)

    fluxerr: np.ndarray[float, ndim=2]
        array of dispersions per model (nfilters , nmodels)

    fluxbias: np.ndarray[float, ndim=2]
        array of fluxes biases per model (nfilters , nmodels)

    mask:    np.ndarray[bool, ndim=1]
        mask array to apply during the calculations mask.shape = flux.shape

    Returns
    -------
    chi2:    np.ndarray[float, ndim=1]
        array of chi2 values (nmodels)
    """
    if mask is None:
        temp = flux[None, :] - (fluxmod + fluxbias)
        #tflux = flux[None, :]
        #temp = numexpr.evaluate('tflux - fluxmod + fluxbias')
        _e = fluxerr
    else:
        _m = ~mask.astype(bool)
        temp = flux[_m]
        temp = temp[None, :] - (fluxmod[:, _m] + fluxbias[:,_m])
        _e = fluxerr[:,_m]

    for j in range(np.shape(_e)[1]):
        temp[:,j] /= _e[:,j]

    return (temp ** 2).sum(axis=1)


<<<<<<< HEAD
<<<<<<< HEAD
def N_covar_chi2(flux, fluxmod, fluxbias, icov_diag, icov_offdiag, mask=None):
=======
def N_covar_chi2(flux, fluxmod, fluxbias, icov_diag, icov_offdiag):
>>>>>>> 5d6570cc16d9505dfafa41c55b870984f76f5555
=======
def N_covar_chi2(flux, fluxmod, fluxbias, icov_diag, icov_offdiag):
>>>>>>> 9ea76ab3
    """ compute the non-reduced chi2 between data and model using
    the full covariance matrix information computed from ASTs.

    Parameters
    ----------
    flux:    np.ndarray[float, ndim=1]
        array of fluxes

    fluxmod: np.ndarray[float, ndim=2]
        array of modeled fluxes (nfilters , nmodels)

    fluxbias: np.ndarray[float, ndim=2]
        array of fluxes biases per model (nfilters , nmodels)

    icov_diag: np.ndarray[float, ndim=2]
        array giving the diagnonal terms of the covariance matrix inverse

    icov_offdiag: np.ndarray[float, ndim=2]
        array giving the off diagnonal terms of the covariance matrix inverse

<<<<<<< HEAD
<<<<<<< HEAD
    mask:    np.ndarray[bool, ndim=1]
        mask array to apply during the calculations mask.shape = flux.shape

=======
>>>>>>> 5d6570cc16d9505dfafa41c55b870984f76f5555
=======
>>>>>>> 9ea76ab3
    Returns
    -------
    chi2:    np.ndarray[float, ndim=1]
        array of chi2 values (nmodels)
<<<<<<< HEAD
<<<<<<< HEAD
=======
=======
>>>>>>> 9ea76ab3

    Note
    ----
    Mask removed as it cannot be used with a precomputed inverse
    covariance matrix.  (KDG 29 Jan 2016)
<<<<<<< HEAD
>>>>>>> 5d6570cc16d9505dfafa41c55b870984f76f5555
=======
>>>>>>> 9ea76ab3
    """
    # get the number of models and filters
    n_models, n_filters = fluxmod.shape
    
<<<<<<< HEAD
<<<<<<< HEAD
    # setup the internal mask
    if mask is None:
        _mask = np.full((n_filters), True)
    else:
        _mask = ~mask

=======
>>>>>>> 5d6570cc16d9505dfafa41c55b870984f76f5555
=======
>>>>>>> 9ea76ab3
    # compute the difference in fluxes
    #    take into account the bias term from the AST results
    fluxdiff = flux[None, :] - (fluxmod + fluxbias)

<<<<<<< HEAD
<<<<<<< HEAD
    # compute the chisqr using the inverse of the covariance matrix
    #   taking into account the packed format
    if _mask[n_filters-1]:
        chisqr = icov_diag[:,n_filters-1]*np.square(fluxdiff[:,n_filters-1])
    else:
        chisqr = np.zeros((n_models))
            
    m = 0
    for k in range(n_filters-1):
        if _mask[k]:
            tchisqr = icov_diag[:,k]*fluxdiff[:,k]
            for l in range(k+1,n_filters):
                if _mask[l]:
                    tchisqr += (2.0*icov_offdiag[:,m])*fluxdiff[:,l]
                    m += 1
            chisqr += tchisqr*fluxdiff[:,k]
=======
    chisqr = icov_diag[:,n_filters-1]*np.square(fluxdiff[:,n_filters-1])
            
    m = 0
    for k in range(n_filters-1):
=======
    chisqr = icov_diag[:,n_filters-1]*np.square(fluxdiff[:,n_filters-1])
            
    m = 0
    for k in range(n_filters-1):
>>>>>>> 9ea76ab3
        tchisqr = icov_diag[:,k]*fluxdiff[:,k]
        for l in range(k+1,n_filters):
            tchisqr += (2.0*icov_offdiag[:,m])*fluxdiff[:,l]
            m += 1
        chisqr += tchisqr*fluxdiff[:,k]
<<<<<<< HEAD
>>>>>>> 5d6570cc16d9505dfafa41c55b870984f76f5555
=======
>>>>>>> 9ea76ab3
        
    return chisqr


<<<<<<< HEAD
<<<<<<< HEAD
def SN_logLikelihood(flux, fluxerr_m, fluxerr_p, fluxmod, mask=None, lnp_threshold=1000.):
    """ Compute the log of the chi2 likelihood between data with uncertainties and perfectly known models
=======
=======
>>>>>>> 9ea76ab3
def SN_logLikelihood(flux, fluxerr_m, fluxerr_p, fluxmod, mask=None, 
                     lnp_threshold=1000.):
    """ Compute the log of the chi2 likelihood between data with 
    uncertainties and perfectly known models
<<<<<<< HEAD
>>>>>>> 5d6570cc16d9505dfafa41c55b870984f76f5555
=======
>>>>>>> 9ea76ab3
    with split errors (or non symmetric errors)

    Parameters
    ----------
    flux:    np.ndarray[float, ndim=1]
        array of fluxes

    fluxerr_m: np.ndarray[float, ndim=1]
        array of flux errors on the left side (<= flux)

    fluxerr_p: np.ndarray[float, ndim=1]
        array of flux errors on the right side (>= flux)

    fluxmod: np.ndarray[float, ndim=2]
        array of modeled fluxes (Nfilters , Nmodels)

    mask:    np.ndarray[bool, ndim=1]
        mask array to apply during the calculations mask.shape = flux.shape

    lnp_threshold:  float
        cut the values outside -x, x in lnp

    Returns
    -------
        lnP:    np.ndarray[float, ndim=1]
            array of ln(P) values (Nmodels)

        with P = 1/[sqrt(pi/2) * (sig_p + sig_m)**2 ] * exp ( - 0.5 * chi2 )
            and chi2 uses sig_p or sig_m if fluxmod > flux (resp. <)
    """
    ni, nj = np.shape(fluxmod)

    #compute the quality factor
    # lnQ = -0.5 * nj *  ln( pi/2 ) - sum_j {ln( err[j] ) }
    temp = 0.5 * np.log( 0.5 * np.pi )
    if mask is None:
        temp1 = fluxerr_m + fluxerr_p
    else:
        _m = ~mask.astype(bool)
        temp1 = fluxerr_m[_m] + fluxerr_p[_m]
    n = len(np.where(temp1 > 0)[0])
    lnQ = n * temp + np.sum(np.log(temp1))
    #lnQ is to be used * -1

    #compute the lnp = -lnQ - 0.5 * chi2
    _chi2 = SN_chi2(flux, fluxerr_m, fluxerr_p, fluxmod, mask=mask)

    lnP = -lnQ - 0.5 * _chi2

    return lnP


def N_logLikelihood(flux, fluxerr, fluxmod, mask=None, lnp_threshold=1000.):
<<<<<<< HEAD
<<<<<<< HEAD
    """ Compute the log of the chi2 likelihood between data with uncertainties and perfectly known models
=======
    """ Compute the log of the chi2 likelihood between data with 
    uncertainties and perfectly known models
>>>>>>> 5d6570cc16d9505dfafa41c55b870984f76f5555
=======
    """ Compute the log of the chi2 likelihood between data with 
    uncertainties and perfectly known models
>>>>>>> 9ea76ab3

    Parameters
    ----------
    flux:    np.ndarray[float, ndim=1]
        array of fluxes

    fluxerr: np.ndarray[float, ndim=1]
        array of flux errors

    fluxmod: np.ndarray[float, ndim=2]
        array of modeled fluxes (Nfilters , Nmodels)

    mask:    np.ndarray[bool, ndim=1]
        mask array to apply during the calculations mask.shape = flux.shape

    lnp_threshold:  float
        cut the values outside -x, x in lnp

    Returns
    -------
        lnP:    np.ndarray[float, ndim=1]
            array of ln(P) values (Nmodels)

        with P = 1/[sqrt(2pi) * sig**2 ] * exp ( - 0.5 * chi2 )
    """
    ni, nj = np.shape(fluxmod)

    #compute the quality factor
    # lnQ = -0.5 * nj *  ln( 2 * pi) - sum_j {ln( err[j] ) }
    temp = 0.5 * np.log( 2. * np.pi )
    if mask is None:
        temp1 = fluxerr
    else:
        _m = ~mask.astype(bool)
        temp1 = fluxerr[_m]
    n = len(np.where(temp1 > 0)[0])
    lnQ = n * temp + np.sum(np.log(temp1))
    #lnQ is to be used * -1

    #compute the lnp = -lnQ - 0.5 * chi2
    _chi2 = N_chi2(flux, fluxerr, fluxmod, mask=mask)

    lnP = -lnQ - 0.5 * _chi2
    #Removing Q factor for comparison with IDL SEDfitter
    #lnP = -0.5 * _chi2

    return lnP


def N_logLikelihood_NM(flux, fluxmod, fluxerr, fluxbias, mask=None,
                       lnp_threshold=1000.):
    """ Computes the log of the chi2 likelihood between data and model taking
    into account the noise model.

    Parameters
    ----------
    flux: np.ndarray[float, ndim=1]
        array of fluxes

    fluxmod: np.ndarray[float, ndim=2]
        array of modeled fluxes (nfilters , nmodels)

    fluxerr: np.ndarray[float, ndim=2]
        array of modeled fluxes (nfilters , nmodels)

    fluxbias: np.ndarray[float, ndim=2]
        array of modeled fluxes (nfilters , nmodels)

    mask:    np.ndarray[bool, ndim=1]
        mask array to apply during the calculations mask.shape = flux.shape

    lnp_threshold:  float
        cut the values outside -x, x in lnp

    Returns
    -------
    (lnp, chi2)
    lnP:    np.ndarray[float, ndim=1]
            array of ln(P) values (Nmodels)
    chi2:    np.ndarray[float, ndim=1]
            array of chi-squared values (Nmodels)

    .. math::

        P = \\frac{1}{\\sqrt{2pi} * \\sigma} \\times exp ( - \\chi^2 / 2 )
        and
        \\chi ^ 2 = \\sum_{k} (flux_{obs,k} - flux_{pred,k} - \mu_k) ^ 2 /
                    \sigma^2_{pred,k}
    """
    ni, nj = np.shape(fluxmod)

    #compute the quality factor
    # lnQ = -0.5 * nj *  ln( 2 * pi) - sum_j {ln( err[j] ) }
    temp = 0.5 * np.log( 2. * np.pi )
    if mask is None:
        temp1 = fluxerr
    else:
        _m = ~mask.astype(bool)
        temp1 = fluxerr[:,_m]

    # By definition errors computed from ASTs are positive.
    n = np.shape(temp1)[1]  
    # lnQ different for each model
    lnQ = n * temp + np.sum(np.log(temp1),axis=1)
    #lnQ is to be used * -1

    #compute the lnp = -lnQ - 0.5 * chi2
    _chi2 = N_chi2_NM(flux, fluxmod, fluxerr, fluxbias, mask=mask)

    lnP = -lnQ - 0.5 * _chi2

    return (lnP, _chi2)


def N_covar_logLikelihood(flux, fluxmod, fluxbias,
                          q_norm, icov_diag, icov_offdiag,
<<<<<<< HEAD
<<<<<<< HEAD
                          mask=None, lnp_threshold=1000.):
=======
                          lnp_threshold=1000.):
>>>>>>> 5d6570cc16d9505dfafa41c55b870984f76f5555
=======
                          lnp_threshold=1000.):
>>>>>>> 9ea76ab3
    """ Computes the log of the chi2 likelihood between data and model taking
    into account the noise model.

    Parameters
    ----------
    flux: np.ndarray[float, ndim=1]
        array of fluxes

    fluxmod: np.ndarray[float, ndim=2]
        array of modeled fluxes (nfilters , nmodels)

    fluxbias: np.ndarray[float, ndim=2]
        array of modeled fluxes (nfilters , nmodels)

    q_norm: np.ndarray[float, ndim=2]
        array givign the q normalization of the likelihood
        q_norm = ln(1./Q) where Q = det(cov matrix)

    icov_diag: np.ndarray[float, ndim=2]
        array giving the diagnonal terms of the covariance matrix inverse

    icov_offdiag: np.ndarray[float, ndim=2]
        array giving the off diagnonal terms of the covariance matrix inverse

<<<<<<< HEAD
<<<<<<< HEAD
    mask:    np.ndarray[bool, ndim=1]
        mask array to apply during the calculations mask.shape = flux.shape

=======
>>>>>>> 5d6570cc16d9505dfafa41c55b870984f76f5555
=======
>>>>>>> 9ea76ab3
    lnp_threshold:  float
        cut the values outside -x, x in lnp

    Returns
    -------
    (lnp, chi2)
    lnP:    np.ndarray[float, ndim=1]
            array of ln(P) values (Nmodels)
    chi2:    np.ndarray[float, ndim=1]
            array of chi-squared values (Nmodels)
<<<<<<< HEAD
<<<<<<< HEAD

    ..notes
        In the case where the mask removes filters,
        the q_norm is not correct as it includes the removed filters
        not easy to correct as q_norm includes the determinate of the
        covariance matrix

        This may be solveable if the the covariance matrix work is
        switched to a cholesky decomposition techinque, but this is not
        clear.

        Regardless, the error should be small and *constant* for each
        source
=======
>>>>>>> 5d6570cc16d9505dfafa41c55b870984f76f5555
=======
>>>>>>> 9ea76ab3
    """
    n_models, n_filters = np.shape(fluxmod)

    #compute the pi normalization term
<<<<<<< HEAD
<<<<<<< HEAD
    if mask is None:
        n_good_filters = n_filters
    else:
        n_good_filters = sum(mask)
=======
    n_good_filters = n_filters
>>>>>>> 5d6570cc16d9505dfafa41c55b870984f76f5555
=======
    n_good_filters = n_filters
>>>>>>> 9ea76ab3
        
    pi_term = -0.5*n_good_filters*np.log(2.0*np.pi)

    # get the chi2 value
    _chi2 = N_covar_chi2(flux, fluxmod, fluxbias,
<<<<<<< HEAD
<<<<<<< HEAD
                         icov_diag, icov_offdiag, mask=mask)
=======
                         icov_diag, icov_offdiag)
>>>>>>> 5d6570cc16d9505dfafa41c55b870984f76f5555
=======
                         icov_diag, icov_offdiag)
>>>>>>> 9ea76ab3

    # compute the lnp = pi_term + q_norm - 0.5*chi2
    lnP = pi_term + q_norm - (0.5*_chi2)

    return (lnP, _chi2)


def N_covar_logLikelihood_cholesky(flux, inv_cholesky_covar, lnQ,
                                   bias, fluxmod):
    """
    Compute the log-likelihood given data, a covariance matrix,
    and a bias term. Very slow.

    Parameters
    ----------
    flux:    np.ndarray([float, ndim=1])
            Measured fluxes

    inv_cholesky_covar:   np.ndarray([float, ndim=3])
            The inverses of the Cholesky decompositions of the covariance matrices

    lnQ:     np.ndarray([float, ndim=1])
            Logarithm of the determinants of the covariance matrices

    """
    lnP = np.zeros(fluxmod.shape)
    off = flux - (fluxmod + bias)
    for i in range(fluxmod.shape[0]):
        lnP[i] = np.dot(inv_cholesky_covar[i], off[i])
    lnP *= lnP
    lnP = -0.5*np.sum(lnP, axis=1)
    lnP -= lnQ
    return lnP


def getNorm_lnP(lnP):
    """ Compute the norm of a log-likelihood
    To make sure we don't have overflows, we normalize the sum by its max

    Parameters
    ----------
    lnP:    np.ndarray[float, ndim=1]
        array of ln(P) values (Nmodels)

    Returns
    -------
    norm:   float
        sum_i { exp( lnP[i] ) }
    """
    K = max(lnP)
    norm = np.exp(K) * np.sum(np.exp(lnP - K))
    return norm<|MERGE_RESOLUTION|>--- conflicted
+++ resolved
@@ -142,15 +142,7 @@
     return (temp ** 2).sum(axis=1)
 
 
-<<<<<<< HEAD
-<<<<<<< HEAD
-def N_covar_chi2(flux, fluxmod, fluxbias, icov_diag, icov_offdiag, mask=None):
-=======
 def N_covar_chi2(flux, fluxmod, fluxbias, icov_diag, icov_offdiag):
->>>>>>> 5d6570cc16d9505dfafa41c55b870984f76f5555
-=======
-def N_covar_chi2(flux, fluxmod, fluxbias, icov_diag, icov_offdiag):
->>>>>>> 9ea76ab3
     """ compute the non-reduced chi2 between data and model using
     the full covariance matrix information computed from ASTs.
 
@@ -171,110 +163,40 @@
     icov_offdiag: np.ndarray[float, ndim=2]
         array giving the off diagnonal terms of the covariance matrix inverse
 
-<<<<<<< HEAD
-<<<<<<< HEAD
-    mask:    np.ndarray[bool, ndim=1]
-        mask array to apply during the calculations mask.shape = flux.shape
-
-=======
->>>>>>> 5d6570cc16d9505dfafa41c55b870984f76f5555
-=======
->>>>>>> 9ea76ab3
     Returns
     -------
     chi2:    np.ndarray[float, ndim=1]
         array of chi2 values (nmodels)
-<<<<<<< HEAD
-<<<<<<< HEAD
-=======
-=======
->>>>>>> 9ea76ab3
 
     Note
     ----
     Mask removed as it cannot be used with a precomputed inverse
     covariance matrix.  (KDG 29 Jan 2016)
-<<<<<<< HEAD
->>>>>>> 5d6570cc16d9505dfafa41c55b870984f76f5555
-=======
->>>>>>> 9ea76ab3
     """
     # get the number of models and filters
     n_models, n_filters = fluxmod.shape
     
-<<<<<<< HEAD
-<<<<<<< HEAD
-    # setup the internal mask
-    if mask is None:
-        _mask = np.full((n_filters), True)
-    else:
-        _mask = ~mask
-
-=======
->>>>>>> 5d6570cc16d9505dfafa41c55b870984f76f5555
-=======
->>>>>>> 9ea76ab3
     # compute the difference in fluxes
     #    take into account the bias term from the AST results
     fluxdiff = flux[None, :] - (fluxmod + fluxbias)
 
-<<<<<<< HEAD
-<<<<<<< HEAD
-    # compute the chisqr using the inverse of the covariance matrix
-    #   taking into account the packed format
-    if _mask[n_filters-1]:
-        chisqr = icov_diag[:,n_filters-1]*np.square(fluxdiff[:,n_filters-1])
-    else:
-        chisqr = np.zeros((n_models))
-            
-    m = 0
-    for k in range(n_filters-1):
-        if _mask[k]:
-            tchisqr = icov_diag[:,k]*fluxdiff[:,k]
-            for l in range(k+1,n_filters):
-                if _mask[l]:
-                    tchisqr += (2.0*icov_offdiag[:,m])*fluxdiff[:,l]
-                    m += 1
-            chisqr += tchisqr*fluxdiff[:,k]
-=======
     chisqr = icov_diag[:,n_filters-1]*np.square(fluxdiff[:,n_filters-1])
             
     m = 0
     for k in range(n_filters-1):
-=======
-    chisqr = icov_diag[:,n_filters-1]*np.square(fluxdiff[:,n_filters-1])
-            
-    m = 0
-    for k in range(n_filters-1):
->>>>>>> 9ea76ab3
         tchisqr = icov_diag[:,k]*fluxdiff[:,k]
         for l in range(k+1,n_filters):
             tchisqr += (2.0*icov_offdiag[:,m])*fluxdiff[:,l]
             m += 1
         chisqr += tchisqr*fluxdiff[:,k]
-<<<<<<< HEAD
->>>>>>> 5d6570cc16d9505dfafa41c55b870984f76f5555
-=======
->>>>>>> 9ea76ab3
         
     return chisqr
 
 
-<<<<<<< HEAD
-<<<<<<< HEAD
-def SN_logLikelihood(flux, fluxerr_m, fluxerr_p, fluxmod, mask=None, lnp_threshold=1000.):
-    """ Compute the log of the chi2 likelihood between data with uncertainties and perfectly known models
-=======
-=======
->>>>>>> 9ea76ab3
 def SN_logLikelihood(flux, fluxerr_m, fluxerr_p, fluxmod, mask=None, 
                      lnp_threshold=1000.):
     """ Compute the log of the chi2 likelihood between data with 
     uncertainties and perfectly known models
-<<<<<<< HEAD
->>>>>>> 5d6570cc16d9505dfafa41c55b870984f76f5555
-=======
->>>>>>> 9ea76ab3
     with split errors (or non symmetric errors)
 
     Parameters
@@ -328,17 +250,8 @@
 
 
 def N_logLikelihood(flux, fluxerr, fluxmod, mask=None, lnp_threshold=1000.):
-<<<<<<< HEAD
-<<<<<<< HEAD
-    """ Compute the log of the chi2 likelihood between data with uncertainties and perfectly known models
-=======
     """ Compute the log of the chi2 likelihood between data with 
     uncertainties and perfectly known models
->>>>>>> 5d6570cc16d9505dfafa41c55b870984f76f5555
-=======
-    """ Compute the log of the chi2 likelihood between data with 
-    uncertainties and perfectly known models
->>>>>>> 9ea76ab3
 
     Parameters
     ----------
@@ -455,15 +368,7 @@
 
 def N_covar_logLikelihood(flux, fluxmod, fluxbias,
                           q_norm, icov_diag, icov_offdiag,
-<<<<<<< HEAD
-<<<<<<< HEAD
-                          mask=None, lnp_threshold=1000.):
-=======
                           lnp_threshold=1000.):
->>>>>>> 5d6570cc16d9505dfafa41c55b870984f76f5555
-=======
-                          lnp_threshold=1000.):
->>>>>>> 9ea76ab3
     """ Computes the log of the chi2 likelihood between data and model taking
     into account the noise model.
 
@@ -488,15 +393,6 @@
     icov_offdiag: np.ndarray[float, ndim=2]
         array giving the off diagnonal terms of the covariance matrix inverse
 
-<<<<<<< HEAD
-<<<<<<< HEAD
-    mask:    np.ndarray[bool, ndim=1]
-        mask array to apply during the calculations mask.shape = flux.shape
-
-=======
->>>>>>> 5d6570cc16d9505dfafa41c55b870984f76f5555
-=======
->>>>>>> 9ea76ab3
     lnp_threshold:  float
         cut the values outside -x, x in lnp
 
@@ -507,55 +403,17 @@
             array of ln(P) values (Nmodels)
     chi2:    np.ndarray[float, ndim=1]
             array of chi-squared values (Nmodels)
-<<<<<<< HEAD
-<<<<<<< HEAD
-
-    ..notes
-        In the case where the mask removes filters,
-        the q_norm is not correct as it includes the removed filters
-        not easy to correct as q_norm includes the determinate of the
-        covariance matrix
-
-        This may be solveable if the the covariance matrix work is
-        switched to a cholesky decomposition techinque, but this is not
-        clear.
-
-        Regardless, the error should be small and *constant* for each
-        source
-=======
->>>>>>> 5d6570cc16d9505dfafa41c55b870984f76f5555
-=======
->>>>>>> 9ea76ab3
     """
     n_models, n_filters = np.shape(fluxmod)
 
     #compute the pi normalization term
-<<<<<<< HEAD
-<<<<<<< HEAD
-    if mask is None:
-        n_good_filters = n_filters
-    else:
-        n_good_filters = sum(mask)
-=======
     n_good_filters = n_filters
->>>>>>> 5d6570cc16d9505dfafa41c55b870984f76f5555
-=======
-    n_good_filters = n_filters
->>>>>>> 9ea76ab3
         
     pi_term = -0.5*n_good_filters*np.log(2.0*np.pi)
 
     # get the chi2 value
     _chi2 = N_covar_chi2(flux, fluxmod, fluxbias,
-<<<<<<< HEAD
-<<<<<<< HEAD
-                         icov_diag, icov_offdiag, mask=mask)
-=======
                          icov_diag, icov_offdiag)
->>>>>>> 5d6570cc16d9505dfafa41c55b870984f76f5555
-=======
-                         icov_diag, icov_offdiag)
->>>>>>> 9ea76ab3
 
     # compute the lnp = pi_term + q_norm - 0.5*chi2
     lnP = pi_term + q_norm - (0.5*_chi2)
